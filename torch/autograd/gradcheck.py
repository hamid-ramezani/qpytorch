import torch
from torch.types import _TensorOrTensors
import torch.testing
from torch.overrides import is_tensor_like
import collections
from itertools import product
import warnings
from typing import Callable, Union, Optional, Iterable, List, Tuple, Dict
from torch._vmap_internals import vmap
import functools

def zero_gradients(x):
    if isinstance(x, torch.Tensor):
        if x.grad is not None:
            x.grad.detach_()
            x.grad.zero_()
    elif isinstance(x, collections.abc.Iterable):
        for elem in x:
            zero_gradients(elem)


def is_float_or_complex_tensor(obj):
    return is_tensor_like(obj) and (obj.is_floating_point() or obj.is_complex())


def allocate_jacobians_with_inputs(input_tensors: Tuple, dim):
    # Makes zero-filled tensors from inputs. If `dim` is not None, for each tensor in
    # `input_tensors`, returns a new zero-filled tensor with height of `t.numel` and width
    # of `dim`. Otherwise, for each tensor, returns a 1-d tensor with size `(t.numel,)`.
    # Each new tensor will be strided and have the same dtype and device as those of the
    # corresponding input
    out: List[torch.Tensor] = []
    for t in input_tensors:
        if is_float_or_complex_tensor(t) and t.requires_grad:
            out.append(t.new_zeros((t.numel(), dim), layout=torch.strided))
    return tuple(out)


def allocate_jacobians_with_outputs(output_tensors: Tuple, dim, dtype=None, device=None):
    # Makes zero-filled tensors from outputs. If `dim` is not None, for each tensor in
    # `output_tensors`, returns a new zero-filled tensor with height of `dim` and width of
    # `t.numel`. Otherwise, for each tensor, returns a 1-d tensor with size (t.numel,).
    out: List[torch.Tensor] = []
    options = {"dtype": dtype, "device": device, "layout": torch.strided}
    for t in output_tensors:
        if is_float_or_complex_tensor(t):
            out.append(t.new_zeros((dim, t.numel()), **options))
    return tuple(out)


def iter_tensors(x: Union[torch.Tensor, Iterable[torch.Tensor]], only_requiring_grad: bool = False) -> Iterable[torch.Tensor]:
    if is_tensor_like(x):
        # mypy doesn't narrow type of `x` to torch.Tensor
        if x.requires_grad or not only_requiring_grad:  # type: ignore
            yield x  # type: ignore
    elif isinstance(x, collections.abc.Iterable) and not isinstance(x, str):
        for elem in x:
            for result in iter_tensors(elem, only_requiring_grad):
                yield result


def iter_tensor(x_tensor):
    # Enumerates over a tensor and provides a corresponding flat index that translates
    # to a given rol/col in the jacobian matrix. The order is the same as as if we flatten
    # a contiguous tensor. iter_tensor also returns a strided version of the original
    # tensor that is able to be modified inplace. If the input tensor is strided or sparse,
    # the returned tensor will share storage with the original. Otherwise, for opaque tensor
    # types like mkldnn, a copy is returned.
    #
    # Example:
    #   for a tensor t with size (2, 2), it will yield:
    #     `x, (0, 0), 0`, `x, (0, 1), 1`, `x, (1, 0), 2`, `x, (1, 1), 3`
    #
    #   where x is the t.data of the original tensor. Since input t has numel 4, the
    #   Jacobian should have 4 columns. So having a d_idx of 3 and idx of (1, 1)
    #   indicates that perturbing t[(1, 1)] allows us to updating the third (last)
    #   column of any jacobian corresponding to this particular input.
    #
    if x_tensor.is_sparse:
        def get_stride(size):
            dim = len(size)
            tmp = 1
            stride = [0] * dim
            for i in reversed(range(dim)):
                stride[i] = tmp
                tmp *= size[i]
            return stride

        x_nnz = x_tensor._nnz()
        x_size = list(x_tensor.size())
        x_indices = x_tensor._indices().t()
        x_values = x_tensor._values()
        x_stride = get_stride(x_size)

        # Use .data here to get around the version check
        x_values = x_values.data

        for i in range(x_nnz):
            x_value = x_values[i]
            for x_idx in product(*[range(m) for m in x_values.size()[1:]]):
                indices = x_indices[i].tolist() + list(x_idx)
                d_idx = sum(indices[k] * x_stride[k] for k in range(len(x_size)))
                yield x_value, x_idx, d_idx
    elif x_tensor.layout == torch._mkldnn:  # type: ignore
        for d_idx, x_idx in enumerate(product(*[range(m) for m in x_tensor.size()])):
            # this is really inefficient, but without indexing implemented, there's
            # not really a better way than converting back and forth
            x_tensor_dense = x_tensor.to_dense()
            yield x_tensor_dense, x_idx, d_idx
    else:
        # Use .data here to get around the version check
        x_tensor = x_tensor.data
        for d_idx, x_idx in enumerate(product(*[range(m) for m in x_tensor.size()])):
            yield x_tensor, x_idx, d_idx


def get_numerical_jacobian(fn, inputs, outputs=None, target=None, eps=1e-3,
                           grad_out=1.0) -> List[Tuple[torch.Tensor]]:
    """Computes the numerical jacobian for a given fn and inputs. Returns M * N jacobians
    where M is the number of input tensors that require grad, and N is the number of output
    float/complex tensors.

    Args:
        fn: the function to compute the jacobian for
        inputs: inputs to `fn`
        outputs: provide precomputed outputs to avoid one extra invocation of fn
        target: the Tensors wrt whom Jacobians are calculated (default=`inputs`)
        eps: the magnitude of the perturbation during finite differencing (default=`1e-3`)
        grad_out: grad output value used to calculate gradients.

    Returns:
        M lists of N-tuples of jacobians

    Note that `target` may not even be part of `input` to `fn`, so please be
    **very careful** in this to not clone `target`.
    """
    jacobians: List[Tuple[torch.Tensor]] = []
    if outputs is None:
        outputs = _as_tuple(fn(inputs))
    if target is None:
        target = inputs
    inp_indices = [i for i, a in enumerate(target) if is_tensor_like(a) and a.requires_grad]
    for i, (inp, inp_idx) in enumerate(zip(iter_tensors(target, True), inp_indices)):
        jacobians += [get_numerical_jacobian_for_input(fn, inp, inp_idx, inputs, outputs, eps, eps, grad_out)]
    return jacobians


def compute_gradient(fn, entry, v, norm_v, do_checks):
    # Performs finite differencing by perturbing `entry` in-place by `v` and
    # returns the gradient of each of the outputs wrt to x at idx.
    # we currently assume that the norm of delta equals eps
    # assert(v == norm_v or v == (norm_v * 1j))

    v = v.reshape(entry.shape) if isinstance(v, torch.Tensor) else v
    orig = entry.clone()
    entry.copy_(orig - v)
    outa = fn()
    entry.copy_(orig + v)
    outb = fn()
    entry.copy_(orig)

    def compute(a, b):
        do_checks(a, b)
        ret = (b - a) / (2 * norm_v)
        return ret.detach().reshape(-1)

    return tuple(compute(a, b) for (a, b) in zip(outa, outb))


def compute_numerical_jacobian_cols(jacobians_cols, delta, jvp_fn, input_is_complex, grad_out):
    # Computing the jacobian only works for pure real or pure imaginary delta
    # for details on the algorithm used here, refer:
    # Section 3.5.3 https://arxiv.org/pdf/1701.00392.pdf
    # s = fn(z) where z = x for real valued input
    # and z = x + yj for complex valued input
    ds_dx_tup = jvp_fn(delta)

    if input_is_complex:            # C -> C, C -> R
        ds_dy_tup = jvp_fn(delta * 1j)
        for ds_dx, ds_dy in zip(ds_dx_tup, ds_dy_tup):
            # conjugate wirtinger derivative
            conj_w_d = 0.5 * (ds_dx + ds_dy * 1j)
            # wirtinger derivative
            w_d = 0.5 * (ds_dx - ds_dy * 1j)
            jacobians_cols.append(grad_out.conjugate() * conj_w_d + grad_out * w_d.conj())
    else:
        for ds_dx in ds_dx_tup:
            if ds_dx.is_complex():  # R -> C
                # w_d = conj_w_d = 0.5 * ds_dx
                # dL_dz_conj = 0.5 * [grad_out.conj() * ds_dx + grad_out * ds_dx.conj()]
                #            = 0.5 * [grad_out.conj() * ds_dx + (grad_out.conj() * ds_dx).conj()]
                #            = 0.5 * 2 * real(grad_out.conj() * ds_dx)
                #            = real(grad_out.conj() * ds_dx)
                jacobians_cols.append(torch.real(grad_out.conjugate() * ds_dx))
            else:                   # R -> R
                # skip if grad_out is complex but output is real
                if not isinstance(grad_out, complex):
                    jacobians_cols.append(ds_dx * grad_out)
                else:
                    jacobians_cols.append(None)


def combine_jacobian_cols(jacobians_cols, outputs, input, dim):
    jacobians = allocate_jacobians_with_outputs(outputs, dim, input.dtype, input.device)
    for i, jacobian in enumerate(jacobians):
        for k, v in jacobians_cols.items():
            jacobian[k] = v[i]
    return jacobians


def prepped_input(input, maybe_perturbed_input):
    # Prepares the inputs to be passed into the function while including the new modified input.
    if input.layout == torch._mkldnn:  # type: ignore # no attr _mkldnn
        # Convert back to mkldnn
        if maybe_perturbed_input is not None:
            return maybe_perturbed_input.to_mkldnn()
        else:
            return input
    elif input.layout == torch.sparse_coo:
        # Modifications to entry are reflected in input so we could've just returned `input` here
        # but there is an issue where calling .coalesce on a tensor moves it off the graph when the
        # tensor is already coalesced, so analytical would always return 0 wrt to that input if it
        # is previously used to compute forward pass. To get around this, we need to do an extra clone here.
        # TODO: get rid of this extra clone once https://github.com/pytorch/pytorch/pull/52874 is landed
        # Make this new tensor require again in case the function has hooks
        return torch.sparse_coo_tensor(input._indices(), input._values(), input.size()).requires_grad_(True)
    else:
        # We cannot use entry (input.data) if we want gradgrad to work because
        # fn (in the gradgrad case) needs to compute grad wrt input
        return input


def check_outputs_same_dtype_and_shape_in_neighborhood(output1, output2, idx, delta):
    # Check that the returned outputs don't have different dtype or shape when you
    # perturb the input
    assert output1.shape == output2.shape, \
        (f"Expected `func` to return outputs with the same shape"
         f" when inputs are perturbed on index {idx} by {delta}, but got:"
         f" shapes {output1.shape} and {output2.shape}.")
    assert output1.dtype == output2.dtype, \
        (f"Expected `func` to return outputs with the same dtype"
         f" when inputs are perturbed on index {idx} by {delta}, but got:"
         f" dtypes {output1.dtype} and {output2.dtype}.")


<<<<<<< HEAD
def get_numerical_jacobian_for_input(fn, input, input_idx, inputs, outputs, delta, eps, grad_out):
=======
def compute_gradient(fn, inputs, input_idx, x, idx, delta, eps, layout):
    # Perturbs inputs in-place by delta as to obtain the gradient
    # of each of the outputs wrt to x at idx.
    # we currently assume that the norm of delta equals eps
    assert(delta == eps or delta == (eps * 1j))

    def fn_out():
        inp = tuple(prepped_input(a, x if i == input_idx else None) if is_tensor_like(a) else a
                    for i, a in enumerate(_as_tuple(inputs)))
        return tuple(a.clone() for a in _as_tuple(fn(*inp)))

    orig = x[idx].item()
    x[idx] = orig - delta
    outa = fn_out()
    x[idx] = orig + delta
    outb = fn_out()
    x[idx] = orig

    def compute(a, b):
        check_outputs_same_dtype_and_shape_in_neighborhood(a, b, idx, delta)
        ret = (b - a) / (2 * eps)
        return ret.detach().reshape(-1)

    return tuple(compute(a, b) for (a, b) in zip(outa, outb))


def get_numerical_jacobian_helper(fn, input, input_idx, inputs, outputs, eps, grad_out):
>>>>>>> 10784027
    # Computes the numerical jacobians wrt to a single input. Returns N jacobian
    # tensors, where N is the number of outputs. Input must require grad.
    assert input.requires_grad
    # We need a dictionary because for sparse inputs, d_idx aren't necessarily in order
    jacobian_cols: Dict[int, List[Optional[torch.Tensor]]] = {}

    for x, idx, d_idx in iter_tensor(input):
        def wrapped_fn():
            inp = tuple(prepped_input(a, i, x, input_idx) if is_tensor_like(a) else a
                        for i, a in enumerate(_as_tuple(inputs)))
            return tuple(a.clone() for a in _as_tuple(fn(*inp)))

        entry = x[idx]
        do_checks = functools.partial(check_outputs_same_dtype_and_shape_in_neighborhood, idx=idx, delta=delta)

        def jvp_fn(delta):
            return compute_gradient(wrapped_fn, entry, delta, eps, do_checks)
        jacobian_cols[d_idx] = []
        compute_numerical_jacobian_cols(jacobian_cols[d_idx], delta, jvp_fn, x.is_complex(), grad_out)

    return combine_jacobian_cols(jacobian_cols, outputs, input, input.numel())


def check_jacobians_equal(j1, j2, atol):
    # Check whether the max diff betwen two jacobians are within some tolerance `atol`
    for j1_x, j2_x in zip(j1, j2):
        if j1_x.numel() != 0 and (j1_x - j2_x).abs().max() > atol:
            return False
    return True


def combine_jacobian_rows(jacobians_rows, inputs, dim):
    out_jacobians = allocate_jacobians_with_inputs(inputs, dim)
    diff_input_list = list(iter_tensors(inputs, True))
    correct_grad_sizes = True
    correct_grad_types = True
    for i, rows in enumerate(jacobians_rows):
        inp = diff_input_list[i]
        out_jacobian = out_jacobians[i]
        for j, row in enumerate(rows):
            if row is not None and row.size() != inp.size():
                correct_grad_sizes = False
            elif row is not None and row.dtype != inp.dtype:
                correct_grad_types = False
            if row is None:
                out_jacobian[:, j].zero_()
            else:
                row_dense = row.to_dense() if not row.layout == torch.strided else row
                assert out_jacobian[:, j].numel() == row_dense.numel()
                out_jacobian[:, j] = row_dense.reshape(-1)
    return out_jacobians, correct_grad_sizes, correct_grad_types


def check_analytical_jacobian_attributes(inputs, output, nondet_tol, grad_out_scale, check_grad_dtypes,
                                         raise_exception, custom_vjp_fn=None):
    diff_input_list = list(iter_tensors(inputs, True))

    def backward_fn(grad_output):
        return torch.autograd.grad(output, diff_input_list, grad_output,
                                   retain_graph=True, allow_unused=True)
    vjp_fn = custom_vjp_fn if custom_vjp_fn is not None else backward_fn
    jacobians_rows = compute_analytical_jacobian_rows(vjp_fn, output.clone(), grad_out_scale)
    jacobians_rows_reentrant = compute_analytical_jacobian_rows(vjp_fn, output.clone(), grad_out_scale)

    dim = output.numel()
    jacobians, correct_grad_types, correct_grad_sizes = combine_jacobian_rows(jacobians_rows, inputs, dim)
    jacobians_reentrant, _, _ = combine_jacobian_rows(jacobians_rows_reentrant, inputs, dim)

    reentrant = check_jacobians_equal(jacobians, jacobians_reentrant, nondet_tol)

    complex_str = '(calculated using complex valued grad output) ' \
        if isinstance(grad_out_scale, complex) else ''

    def fail_test(msg):
        if raise_exception:
            raise RuntimeError(msg)

    if not correct_grad_types and check_grad_dtypes:
        fail_test(f'Gradient{complex_str} has dtype mismatch')
    if not correct_grad_sizes:
        fail_test(f'Analytical gradient{complex_str} has incorrect size')
    if not reentrant:
        fail_test(f'Backward{complex_str} is not reentrant, i.e., running backward with '
                  'same input and grad_output multiple times gives different values, '
                  'although analytical gradient matches numerical gradient. '
                  f'The tolerance for nondeterminism was {nondet_tol}.')
    failed = not (reentrant and correct_grad_sizes and correct_grad_types)
    return jacobians, failed


def compute_analytical_jacobian_rows(vjp_fn, sample_output, grad_out_scale):
    # Computes Jacobian row-by-row using backward function `vjp_fn` = v^T J
    # NB: this function does not assume vjp_fn(v) to return tensors with
    # the same number of elements for different v. This is checked when we
    # later combine the rows into a single tensor.
    grad_out_base = torch.zeros_like(sample_output, memory_format=torch.legacy_contiguous_format)
    flat_grad_out = grad_out_base.view(-1)
    # jacobians_rows[i][j] represents the jth row of the ith input
    jacobians_rows: List[List[Optional[torch.Tensor]]] = []

    for j in range(flat_grad_out.numel()):
        flat_grad_out.zero_()
        flat_grad_out[j] = grad_out_scale
        grad_inputs = vjp_fn(grad_out_base)
        for i, d_x in enumerate(grad_inputs):
            if j == 0:
                jacobians_rows.append([])
            jacobians_rows[i] += [d_x.clone() if isinstance(d_x, torch.Tensor) else None]
    return jacobians_rows


def check_inputs(fail_test, tupled_inputs, check_sparse_nnz) -> bool:
    if not check_sparse_nnz and any(t.is_sparse for t in tupled_inputs if isinstance(t, torch.Tensor)):
        return fail_test('gradcheck expects all tensor inputs are dense when check_sparse_nnz is set to False.')
    # Make sure that gradients are saved for at least one input
    any_input_requiring_grad = False
    for idx, inp in enumerate(tupled_inputs):
        if is_tensor_like(inp) and inp.requires_grad:
            if not (inp.dtype == torch.float64 or inp.dtype == torch.complex128):
                warnings.warn(
                    f'Input #{idx} requires gradient and '
                    'is not a double precision floating point or complex. '
                    'This check will likely fail if all the inputs are '
                    'not of double precision floating point or complex. ')
            content = inp._values() if inp.is_sparse else inp
            # TODO: To cover more problematic cases, replace stride = 0 check with
            # "any overlap in memory" once we have a proper function to check it.
            if content.layout is not torch._mkldnn:  # type: ignore
                if not all(st > 0 or sz <= 1 for st, sz in zip(content.stride(), content.size())):
                    raise RuntimeError(
                        f'The {idx}th input has a dimension with stride 0. gradcheck only '
                        'supports inputs that are non-overlapping to be able to '
                        'compute the numerical gradients correctly. You should call '
                        '.contiguous on the input before passing it to gradcheck.')
            any_input_requiring_grad = True
            inp.retain_grad()
    if not any_input_requiring_grad:
        raise ValueError(
            'gradcheck expects at least one input tensor to require gradient, '
            'but none of the them have requires_grad=True.')
    return True


def check_outputs(outputs) -> None:
    if any(t.is_sparse for t in outputs if isinstance(t, torch.Tensor)):
        # it is easier to call to_dense() on the sparse output than
        # to modify analytical jacobian
        raise ValueError('Sparse output is not supported at gradcheck yet. '
                         'Please call to_dense() on the output of fn for gradcheck.')
    if any(t.layout == torch._mkldnn for t in outputs if isinstance(t, torch.Tensor)):  # type: ignore
        raise ValueError('MKLDNN output is not supported at gradcheck yet. '
                         'Please call to_dense() on the output of fn for gradcheck.')


def check_no_differentiable_outputs(fail_test, func, inputs, func_out, eps) -> bool:
    # When there are no differentiable outputs, numerical gradient for a function is
    # expected to be zero.
    jacobians_all_inputs_outputs = get_numerical_jacobian(func, inputs, func_out, eps=eps)
    for jacobians_all_outputs_and_fixed_input in jacobians_all_inputs_outputs:
        for jacobian in jacobians_all_outputs_and_fixed_input:
            if torch.ne(jacobian, 0).sum() > 0:
                return fail_test('Numerical gradient for function expected to be zero')
    return True


FAILED_BATCHED_GRAD_MSG = """
gradcheck or gradgradcheck failed while testing batched gradient computation.
This could have been invoked in a number of ways (via a test that calls
gradcheck/gradgradcheck directly or via an autogenerated test).

If you are adding a new operator, please file an issue and then use one of the
workarounds. The workaround depends on how your test invokes gradcheck/gradgradcheck.
If the test
- manually invokes gradcheck/gradgradcheck, then call gradcheck/gradgradcheck
  with `check_batched_grad=False` as a keyword argument.
- is OpInfo-based (e.g., in test_ops.py), then modify the OpInfo for the test
  to have `check_batched_grad=False` and/or `check_batched_gradgrad=False`.
- is common_method_invocations-based, then add your test to the denylist
  EXCLUDE_BATCHED_GRAD_TESTS in test_autograd.py

If you're modifying an existing operator that supports batched grad computation,
or wish to make a new operator work with batched grad computation, please read
the following.

To compute batched grads (e.g., jacobians, hessians), we vmap over the backward
computation. The most common failure case is if there is a 'vmap-incompatible
operation' in the backward pass. Please see
NOTE: [How to write vmap-compatible backward formulas]
in the codebase for an explanation of how to fix this.
""".strip()

def get_failed_batched_grad_test_msg(output_idx, input_idx, res, exp):
    return f"""
For output {output_idx} and input {input_idx}:

{FAILED_BATCHED_GRAD_MSG}

Got:
{res}

Expected:
{exp}
""".strip()


def test_batched_grad(fail_test, input, output, output_idx) -> bool:
    # NB: test_batched_grad compares two autograd.grad invocations with a single
    # vmap(autograd.grad) invocation. It's not exactly a "gradcheck" in the
    # sense that we're not comparing an analytical jacobian with a numeric one,
    # but it is morally similar (we could have computed a full analytic jac
    # via vmap, but that is potentially slow)
    diff_input_list = list(iter_tensors(input, True))
    grad = functools.partial(torch.autograd.grad, output, diff_input_list, retain_graph=True, allow_unused=True)

    def vjp(v):
        results = grad(v)
        results = tuple(grad if grad is not None else
                        torch.zeros([], dtype=inp.dtype, device=inp.device).expand(inp.shape)
                        for grad, inp in zip(results, diff_input_list))
        return results

    grad_outputs = [torch.randn_like(output) for _ in range(2)]

    expected = [vjp(gO) for gO in grad_outputs]
    expected = [torch.stack(shards) for shards in zip(*expected)]

    # Squash warnings since these are expected to happen in most cases
    # NB: this doesn't work for CUDA tests: https://github.com/pytorch/pytorch/issues/50209
    with warnings.catch_warnings():
        warnings.filterwarnings("ignore", message="Batching rule not implemented")
        warnings.filterwarnings("ignore", message="torch.vmap is an experimental prototype")
        try:
            result = vmap(vjp)(torch.stack(grad_outputs))
        except RuntimeError as ex:
            # It's OK that we're not raising the error at the correct callsite.
            # That's because the callsite is always going to inside the Python
            # autograd.grad instead of the C++ traceback of what line in the
            # backward formula
            return fail_test(
                f'While computing batched gradients, got: {ex}\n\n{FAILED_BATCHED_GRAD_MSG}')

    for input_idx, (res, exp) in enumerate(zip(result, expected)):
        if torch.allclose(res, exp):
            continue
        return fail_test(get_failed_batched_grad_test_msg(output_idx, input_idx, res, exp))
    return True


def test_backward_mul_by_grad_output(fail_test, outputs, inputs, check_sparse_nnz) -> bool:
    # Tests that backward is multiplied by grad_output
    diff_input_list: List[torch.Tensor] = list(iter_tensors(inputs, True))
    if not diff_input_list:
        raise RuntimeError("no Tensors requiring grad found in input")
    grads_input = torch.autograd.grad(outputs, diff_input_list,
                                      [torch.zeros_like(o, memory_format=torch.legacy_contiguous_format) for o in outputs],
                                      allow_unused=True)
    for gi, di in zip(grads_input, diff_input_list):
        if gi is None:
            continue
        if isinstance(gi, torch.Tensor) and gi.layout != torch.strided:
            if gi.layout != di.layout:
                return fail_test('grad is incorrect layout (' + str(gi.layout) + ' is not ' + str(di.layout) + ')')
            if gi.layout == torch.sparse_coo:
                if gi.sparse_dim() != di.sparse_dim():
                    return fail_test('grad is sparse tensor, but has incorrect sparse_dim')
                if gi.dense_dim() != di.dense_dim():
                    return fail_test('grad is sparse tensor, but has incorrect dense_dim')
            gi = gi.to_dense()
            di = di.to_dense()

        if check_sparse_nnz:
            if not torch.allclose(gi, torch.zeros_like(gi)):
                return fail_test('backward not multiplied by grad_output')
        elif not gi.eq(0).all():
            return fail_test('backward not multiplied by grad_output')
        if gi.dtype != di.dtype or gi.device != di.device or gi.is_sparse != di.is_sparse:
            return fail_test("grad is incorrect type")
        if gi.size() != di.size():
            return fail_test('grad is incorrect size')
    return True


def test_undefined_grad(fail_test, func, outputs, inputs) -> bool:
    diff_input_list: List[torch.Tensor] = list(iter_tensors(inputs, True))
    if not diff_input_list:
        raise RuntimeError("no Tensors requiring grad found in input")

    def warn_bc_breaking():
        warnings.warn((
            'Backwards compatibility: New undefined gradient support checking '
            'feature is enabled by default, but it may break existing callers '
            'of this function. If this is true for you, you can call this '
            'function with "check_undefined_grad=False" to disable the feature'))

    def check_undefined_grad_support(output_to_check):
        grads_output = [torch.zeros_like(o, memory_format=torch.legacy_contiguous_format) for o in output_to_check]
        try:
            grads_input = torch.autograd.grad(output_to_check, diff_input_list,
                                              grads_output, allow_unused=True)
        except RuntimeError:
            warn_bc_breaking()
            return fail_test((
                'Expected backward function to handle undefined output grads. '
                'Please look at "Notes about undefined output gradients" in '
                '"tools/autograd/derivatives.yaml"'))

        for gi, i in zip(grads_input, diff_input_list):
            if (gi is not None) and (not gi.eq(0).all()):
                warn_bc_breaking()
                return fail_test((
                    'Expected all input grads to be undefined or zero when all output grads are undefined '
                    'or zero. Please look at "Notes about undefined output gradients" in '
                    '"tools/autograd/derivatives.yaml"'))
        return True

    # All backward functions must work properly if all output grads are undefined
    outputs_to_check = [[
        torch._C._functions.UndefinedGrad()(o) for o in _differentiable_outputs(func(*inputs))
        # This check filters out Tensor-likes that aren't instances of Tensor.
        if isinstance(o, torch.Tensor)
    ]]

    # If there are multiple output grads, we should be able to undef one at a time without error
    if len(outputs_to_check[0]) > 1:
        for undef_grad_idx in range(len(outputs)):
            output_to_check = _differentiable_outputs(func(*inputs))
            outputs_to_check.append([
                torch._C._functions.UndefinedGrad()(o) if idx == undef_grad_idx else o
                for idx, o in enumerate(output_to_check)])

    return all(check_undefined_grad_support(output) for output in outputs_to_check)


def _as_tuple(x):
    if isinstance(x, tuple):
        return x
    elif isinstance(x, list):
        return tuple(x)
    else:
        return x,


def _differentiable_outputs(x):
    return tuple(o for o in _as_tuple(x) if o.requires_grad)


def get_notallclose_msg(analytical, numerical, output_idx, input_idx, error_str='') -> str:
    return error_str + 'Jacobian mismatch for output %d with respect to input %d,\n' \
        'numerical:%s\nanalytical:%s\n' % (output_idx, input_idx, numerical, analytical)

def transpose(matrix_of_tensors):
    # returns list of tuples
    return list(zip(*matrix_of_tensors))


# Note [VarArg of Tensors]
# ~~~~~~~~~~~~~~~~~~~~~~~~
# 'func' accepts a vararg of tensors, which isn't expressable in the type system at the moment.
# If https://mypy.readthedocs.io/en/latest/additional_features.html?highlight=callable#extended-callable-types is accepted,
# the '...' first argument of Callable can be replaced with VarArg(Tensor).
# For now, we permit any input.
# the '...' first argument of Callable can be replaced with VarArg(Tensor).
# For now, we permit any input.
def gradcheck(
    func: Callable[..., Union[_TensorOrTensors]],  # See Note [VarArg of Tensors]
    inputs: _TensorOrTensors,
    eps: float = 1e-6,
    atol: float = 1e-5,
    rtol: float = 1e-3,
    raise_exception: bool = True,
    check_sparse_nnz: bool = False,
    nondet_tol: float = 0.0,
    check_undefined_grad: bool = True,
    check_grad_dtypes: bool = False,
    check_batched_grad: bool = False,
) -> bool:
    r"""Check gradients computed via small finite differences against analytical
    gradients w.r.t. tensors in :attr:`inputs` that are of floating point or complex type
    and with ``requires_grad=True``.

    The check between numerical and analytical gradients uses :func:`~torch.allclose`.

    For complex functions, no notion of Jacobian exists. Gradcheck verifies if the numerical and
    analytical values of Wirtinger and Conjugate Wirtinger derivative are consistent. The gradient
    computation is done under the assumption that the overall function has a real valued output.
    For functions with complex output, gradcheck compares the numerical and analytical gradients
    for two values of :attr:`grad_output`: 1 and 1j. For more details, check out
    :ref:`complex_autograd-doc`.

    .. note::
        The default values are designed for :attr:`input` of double precision.
        This check will likely fail if :attr:`input` is of less precision, e.g.,
        ``FloatTensor``.

    .. warning::
       If any checked tensor in :attr:`input` has overlapping memory, i.e.,
       different indices pointing to the same memory address (e.g., from
       :func:`torch.expand`), this check will likely fail because the numerical
       gradients computed by point perturbation at such indices will change
       values at all other indices that share the same memory address.

    Args:
        func (function): a Python function that takes Tensor inputs and returns
            a Tensor or a tuple of Tensors
        inputs (tuple of Tensor or Tensor): inputs to the function
        eps (float, optional): perturbation for finite differences
        atol (float, optional): absolute tolerance
        rtol (float, optional): relative tolerance
        raise_exception (bool, optional): indicating whether to raise an exception if
            the check fails. The exception gives more information about the
            exact nature of the failure. This is helpful when debugging gradchecks.
        check_sparse_nnz (bool, optional): if True, gradcheck allows for SparseTensor input,
            and for any SparseTensor at input, gradcheck will perform check at nnz positions only.
        nondet_tol (float, optional): tolerance for non-determinism. When running
            identical inputs through the differentiation, the results must either match
            exactly (default, 0.0) or be within this tolerance.
        check_undefined_grad (bool, optional): if True, check if undefined output grads
            are supported and treated as zeros, for ``Tensor`` outputs.
        check_batched_grad (bool, optional): if True, check if we can compute
            batched gradients using prototype vmap support. Defaults to False.

    Returns:
        True if all differences satisfy allclose condition
    """
    def fail_test(msg):
        if raise_exception:
            raise RuntimeError(msg)
        return False

    tupled_inputs = _as_tuple(inputs)

    if not check_inputs(fail_test, tupled_inputs, check_sparse_nnz):
        return False

    func_out = func(*tupled_inputs)
    outputs = _differentiable_outputs(func_out)

    check_outputs(outputs)

    if not outputs:
        return check_no_differentiable_outputs(fail_test, func, tupled_inputs, _as_tuple(func_out), eps)

    numerical = transpose(get_numerical_jacobian(func, tupled_inputs, outputs, eps=eps))
    if any(isinstance(o, torch.Tensor) and o.is_complex() for o in _as_tuple(func_out)):
        numerical_from_imag_grad_out = transpose(get_numerical_jacobian(func, tupled_inputs, outputs, eps=eps, grad_out=1j))

    for i, o in enumerate(outputs):
        analytical, failed = check_analytical_jacobian_attributes(tupled_inputs, o, nondet_tol, 1.0,
                                                                  check_grad_dtypes, raise_exception)
        if failed:
            return False

        if o.is_complex():
            analytical_from_imag_grad_out, failed = check_analytical_jacobian_attributes(
                tupled_inputs, o, nondet_tol, 1j, check_grad_dtypes, raise_exception)
            if failed:
                return False

        inp_tensors = iter_tensors(tupled_inputs, True)

        for j, (a, n, inp) in enumerate(zip(analytical, numerical[i], inp_tensors)):
            if a.numel() != 0 or n.numel() != 0:
                if o.is_complex():    # C -> C, R -> C
                    if not torch.allclose(analytical_from_imag_grad_out[j], numerical_from_imag_grad_out[i][j], rtol, atol):
                        return fail_test(get_notallclose_msg(analytical_from_imag_grad_out[j],
                                                             numerical_from_imag_grad_out[i][j], i, j,
                                                             "Gradients failed to compare equal for grad output = 1j. "))
                if inp.is_complex():  # C -> R, C -> C
                    if not torch.allclose(a, n, rtol, atol):
                        return fail_test(get_notallclose_msg(a, n, i, j,
                                                             "Gradients failed to compare equal for grad output = 1. "))
                else:                 # R -> R, R -> C
                    if not torch.allclose(a, n, rtol, atol):
                        return fail_test(get_notallclose_msg(a, n, i, j))

        if check_batched_grad:
            if not test_batched_grad(fail_test, tupled_inputs, o, i):
                return False

    if not test_backward_mul_by_grad_output(fail_test, outputs, tupled_inputs, check_sparse_nnz):
        return False

    if check_undefined_grad:
        if not test_undefined_grad(fail_test, func, outputs, tupled_inputs):
            return False

    return True


def gradgradcheck(
    func: Callable[..., _TensorOrTensors],  # See Note [VarArg of Tensors]
    inputs: _TensorOrTensors,
    grad_outputs: Optional[_TensorOrTensors] = None,
    eps: float = 1e-6,
    atol: float = 1e-5,
    rtol: float = 1e-3,
    gen_non_contig_grad_outputs: bool = False,
    raise_exception: bool = True,
    nondet_tol: float = 0.0,
    check_undefined_grad: bool = True,
    check_grad_dtypes: bool = False,
    check_batched_grad: bool = False,
) -> bool:
    r"""Check gradients of gradients computed via small finite differences
    against analytical gradients w.r.t. tensors in :attr:`inputs` and
    :attr:`grad_outputs` that are of floating point or complex type and with
    ``requires_grad=True``.

    This function checks that backpropagating through the gradients computed
    to the given :attr:`grad_outputs` are correct.

    The check between numerical and analytical gradients uses :func:`~torch.allclose`.

    .. note::
        The default values are designed for :attr:`input` and
        :attr:`grad_outputs` of double precision. This check will likely fail if
        they are of less precision, e.g., ``FloatTensor``.

    .. warning::
       If any checked tensor in :attr:`input` and :attr:`grad_outputs` has
       overlapping memory, i.e., different indices pointing to the same memory
       address (e.g., from :func:`torch.expand`), this check will likely fail
       because the numerical gradients computed by point perturbation at such
       indices will change values at all other indices that share the same
       memory address.

    Args:
        func (function): a Python function that takes Tensor inputs and returns
            a Tensor or a tuple of Tensors
        inputs (tuple of Tensor or Tensor): inputs to the function
        grad_outputs (tuple of Tensor or Tensor, optional): The gradients with
            respect to the function's outputs.
        eps (float, optional): perturbation for finite differences
        atol (float, optional): absolute tolerance
        rtol (float, optional): relative tolerance
        gen_non_contig_grad_outputs (bool, optional): if :attr:`grad_outputs` is
            ``None`` and :attr:`gen_non_contig_grad_outputs` is ``True``, the
            randomly generated gradient outputs are made to be noncontiguous
        raise_exception (bool, optional): indicating whether to raise an exception if
            the check fails. The exception gives more information about the
            exact nature of the failure. This is helpful when debugging gradchecks.
        nondet_tol (float, optional): tolerance for non-determinism. When running
            identical inputs through the differentiation, the results must either match
            exactly (default, 0.0) or be within this tolerance. Note that a small amount
            of nondeterminism in the gradient will lead to larger inaccuracies in
            the second derivative.
        check_undefined_grad (bool, optional): if True, check if undefined output grads
            are supported and treated as zeros
        check_batched_grad (bool, optional): if True, check if we can compute
            batched gradients using prototype vmap support. Defaults to False.

    Returns:
        True if all differences satisfy allclose condition
    """
    tupled_inputs = _as_tuple(inputs)

    if grad_outputs is None:
        # If grad_outputs is not specified, create random Tensors of the same
        # shape, type, and device as the outputs
        def randn_like(x):
            y = torch.testing.randn_like(
                x if (x.is_floating_point() or x.is_complex()) else x.double(), memory_format=torch.legacy_contiguous_format)
            if gen_non_contig_grad_outputs:
                y = torch.testing.make_non_contiguous(y)
            return y.requires_grad_()
        outputs = _as_tuple(func(*tupled_inputs))
        tupled_grad_outputs = tuple(randn_like(x) for x in outputs)
    else:
        tupled_grad_outputs = _as_tuple(grad_outputs)

    num_outputs = len(tupled_grad_outputs)

    def new_func(*args):
        input_args = args[:-num_outputs]
        grad_outputs = args[-num_outputs:]
        outputs = _differentiable_outputs(func(*input_args))
        input_args = tuple(x for x in input_args if isinstance(x, torch.Tensor) and x.requires_grad)
        grad_inputs = torch.autograd.grad(outputs, input_args, grad_outputs, create_graph=True)
        return grad_inputs

    return gradcheck(
        new_func, tupled_inputs + tupled_grad_outputs, eps, atol, rtol, raise_exception,
        nondet_tol=nondet_tol, check_undefined_grad=check_undefined_grad,
        check_grad_dtypes=check_grad_dtypes, check_batched_grad=check_batched_grad)<|MERGE_RESOLUTION|>--- conflicted
+++ resolved
@@ -141,11 +141,11 @@
         target = inputs
     inp_indices = [i for i, a in enumerate(target) if is_tensor_like(a) and a.requires_grad]
     for i, (inp, inp_idx) in enumerate(zip(iter_tensors(target, True), inp_indices)):
-        jacobians += [get_numerical_jacobian_for_input(fn, inp, inp_idx, inputs, outputs, eps, eps, grad_out)]
+        jacobians += [get_numerical_jacobian_wrt_specific_input(fn, inp, inp_idx, inputs, outputs, eps, eps, grad_out)]
     return jacobians
 
 
-def compute_gradient(fn, entry, v, norm_v, do_checks):
+def compute_numerical_gradient(fn, entry, v, norm_v, nbhd_checks_fn):
     # Performs finite differencing by perturbing `entry` in-place by `v` and
     # returns the gradient of each of the outputs wrt to x at idx.
     # we currently assume that the norm of delta equals eps
@@ -160,7 +160,7 @@
     entry.copy_(orig)
 
     def compute(a, b):
-        do_checks(a, b)
+        nbhd_checks_fn(a, b)
         ret = (b - a) / (2 * norm_v)
         return ret.detach().reshape(-1)
 
@@ -243,37 +243,7 @@
          f" dtypes {output1.dtype} and {output2.dtype}.")
 
 
-<<<<<<< HEAD
-def get_numerical_jacobian_for_input(fn, input, input_idx, inputs, outputs, delta, eps, grad_out):
-=======
-def compute_gradient(fn, inputs, input_idx, x, idx, delta, eps, layout):
-    # Perturbs inputs in-place by delta as to obtain the gradient
-    # of each of the outputs wrt to x at idx.
-    # we currently assume that the norm of delta equals eps
-    assert(delta == eps or delta == (eps * 1j))
-
-    def fn_out():
-        inp = tuple(prepped_input(a, x if i == input_idx else None) if is_tensor_like(a) else a
-                    for i, a in enumerate(_as_tuple(inputs)))
-        return tuple(a.clone() for a in _as_tuple(fn(*inp)))
-
-    orig = x[idx].item()
-    x[idx] = orig - delta
-    outa = fn_out()
-    x[idx] = orig + delta
-    outb = fn_out()
-    x[idx] = orig
-
-    def compute(a, b):
-        check_outputs_same_dtype_and_shape_in_neighborhood(a, b, idx, delta)
-        ret = (b - a) / (2 * eps)
-        return ret.detach().reshape(-1)
-
-    return tuple(compute(a, b) for (a, b) in zip(outa, outb))
-
-
-def get_numerical_jacobian_helper(fn, input, input_idx, inputs, outputs, eps, grad_out):
->>>>>>> 10784027
+def get_numerical_jacobian_wrt_specific_input(fn, input, input_idx, inputs, outputs, delta, eps, grad_out):
     # Computes the numerical jacobians wrt to a single input. Returns N jacobian
     # tensors, where N is the number of outputs. Input must require grad.
     assert input.requires_grad
@@ -282,15 +252,15 @@
 
     for x, idx, d_idx in iter_tensor(input):
         def wrapped_fn():
-            inp = tuple(prepped_input(a, i, x, input_idx) if is_tensor_like(a) else a
+            inp = tuple(prepped_input(a, x if i == input_idx else None) if is_tensor_like(a) else a
                         for i, a in enumerate(_as_tuple(inputs)))
             return tuple(a.clone() for a in _as_tuple(fn(*inp)))
 
-        entry = x[idx]
-        do_checks = functools.partial(check_outputs_same_dtype_and_shape_in_neighborhood, idx=idx, delta=delta)
+        input_to_perturb = x[idx]
+        nbhd_checks_fn = functools.partial(check_outputs_same_dtype_and_shape_in_neighborhood, idx=idx, delta=delta)
 
         def jvp_fn(delta):
-            return compute_gradient(wrapped_fn, entry, delta, eps, do_checks)
+            return compute_numerical_gradient(wrapped_fn, input_to_perturb, delta, eps, nbhd_checks_fn)
         jacobian_cols[d_idx] = []
         compute_numerical_jacobian_cols(jacobian_cols[d_idx], delta, jvp_fn, x.is_complex(), grad_out)
 
