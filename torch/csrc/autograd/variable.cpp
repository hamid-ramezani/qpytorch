#include <torch/csrc/autograd/variable.h>

#include <torch/csrc/autograd/autograd.h>
#include <torch/csrc/autograd/edge.h>
#include <torch/csrc/autograd/engine.h>
#include <torch/csrc/autograd/function.h>
#include <torch/csrc/autograd/InferenceMode.h>
#include <torch/csrc/autograd/functions/accumulate_grad.h>
#include <torch/csrc/autograd/functions/tensor.h>
#include <torch/csrc/autograd/generated/Functions.h>
#include <torch/csrc/autograd/utils/error_messages.h>

#include <ATen/core/VariableHooksInterface.h>

#include <ATen/ATen.h>
#include <ATen/MemoryOverlap.h>
#include <c10/util/Exception.h>

#include <list>
#include <memory>
#include <mutex>
#include <stdexcept>
#include <string>
#include <vector>
#include <typeinfo>
#include <iostream>

namespace torch {
namespace autograd {


DifferentiableViewMeta::DifferentiableViewMeta(at::TensorImpl* self_impl,
  c10::optional<ViewInfo> backward_info,
  c10::optional<ViewInfo> forward_info,
  CreationMeta creation_meta)
    : AutogradMeta(self_impl),
      backward_info_(std::move(backward_info)),
      forward_info_(std::move(forward_info)),
      creation_meta_(creation_meta) {
  is_view_ = true;
  if (backward_info_.has_value()) {
    self_impl->set_version_counter(impl::version_counter(backward_info_.value().base_));
    attr_version_ = self_impl->version_counter().current_version();
  }
}

// Chain this view info with the new view op between base and tensor
ViewInfo ViewInfo::chain(const Variable & base, const Variable & tensor,
  std::function<Variable(const Variable&)> view_func) const {
  // Set `view_func` using the root base as input.
  // `view_func` is used to recover views in backward when either as_strided is not supported
  // or the view function changes the metadata which is not recorded by as_strided
  // See Note [View + Inplace update on base tensor] and [View + Inplace update on view tensor]
  // for more details how we use this function in backward.
  if (view_func) {
    // both current_view and it's parent have a view_func
    if (view_fn_) {
      // Copy parent view function to gain ownership
      auto prev_fn = view_fn_;
      view_func = [=](const at::Tensor& root_base) {
        auto temp = prev_fn(root_base);
        return view_func(temp);
      };
    } else {
      // current_view has a view_func and but it's parent doesn't have one
      if (base.unsafeGetTensorImpl()->support_as_strided()) {
        auto size = base.sizes().vec();
        auto stride = base.strides().vec();
        auto storage_offset = base.storage_offset();
        view_func = [=](const at::Tensor& root_base) {
          auto temp = root_base.as_strided(size, stride, storage_offset);
          return view_func(temp);
        };
      } else {
        // When base is a view but doesn't carry a view_fn in DifferentiableViewMeta, it's
        // a view that doesn't support inplace update, e.g. unbind.
        // In this case we should throw an error when inplace update happens in **forward**.
        // One would naturally think the following function will be first called in backward pass.
        // But the first call site is indeed in **forward** pass when we refresh `grad_fn`
        // triggered by inplace update.
        // Search Note [View + Inplace update for view tensor] to for the call site.
        view_func = [=](const at::Tensor& root_base) {
          TORCH_CHECK(false, "This view is the output of a function that returns multiple views."
                  "Such functions do not allow the output views to be modified inplace."
                  "You should replace the inplace operation by an out-of-place one");
          return root_base;
        };
      }
    }
  } else if(view_fn_) {
    // if current_view doesn't have a view_func but it's parent has one
    // Copy parent view function to gain ownership
    auto prev_view_fn = view_fn_;
    auto size = tensor.sizes().vec();
    auto stride = tensor.strides().vec();
    auto storage_offset = tensor.storage_offset();
    view_func = [=](const at::Tensor& root_base) {
      auto temp = prev_view_fn(root_base);
      return temp.as_strided(size, stride, storage_offset);
    };
  }

  return ViewInfo(base_, view_func);
}

namespace {

at::Tensor singleton_undefined_tensor;

struct ConcreteAutogradMetaFactory : public c10::impl::AutogradMetaFactory {
  std::unique_ptr<c10::AutogradMetaInterface> make() const override {
    return std::make_unique<AutogradMeta>();
  }
  const at::Tensor& undefined_tensor() const override {
    return singleton_undefined_tensor;
  }
};

ConcreteAutogradMetaFactory meta_factory;

static c10::impl::AutogradMetaFactoryRegisterer meta_factory_registerer(&meta_factory);

}

namespace impl {

  AutogradMeta* materialize_autograd_meta(const Variable& self) {
    TORCH_CHECK(self.defined(), "cannot call materialize_autograd_meta() on undefined tensor");
    auto p = self.unsafeGetTensorImpl();
    if (!p->autograd_meta()) {
      p->set_autograd_meta(std::make_unique<AutogradMeta>());
    }
    return get_autograd_meta(self);
  }

  void rebase_history(const Variable& self, Edge gradient_edge) {
    TORCH_INTERNAL_ASSERT(gradient_edge.function != nullptr);
    auto diff_view_meta = get_view_autograd_meta(self);
    if (diff_view_meta && diff_view_meta->has_bw_view()) {
      // See NOTE [ View + Inplace detection ]
      auto creation_meta = diff_view_meta->get_creation_meta();
      if (creation_meta != CreationMeta::MULTI_OUTPUT_SAFE) {
        // Do not use handle_view_on_rebase here as check_inplace should have been called before this
        // and either throw an error or clear the warning
        // Temporary error message as a full fix is too risky for now
        // Should be an internal assert again
        TORCH_INTERNAL_ASSERT(creation_meta == CreationMeta::DEFAULT);
        TORCH_INTERNAL_ASSERT(gradient_edge.input_nr == 0);
        TORCH_INTERNAL_ASSERT(gradient_edge.function);
        TORCH_CHECK(
            gradient_edge.function->num_inputs() == 1,
            "Functions which modify views in-place must return a single Variable");
        auto view_info = diff_view_meta->get_backward_view();
        diff_view_meta->output_nr_ = gradient_edge.input_nr;
        auto copy_slices = std::make_shared<CopySlices>(
            view_info.base_, at::TensorGeometry(self), view_info.view_fn_, std::move(gradient_edge.function));
        set_gradient_edge(view_info.base_, {std::move(copy_slices), 0});
        self.grad_fn(); // trigger an update to the view's grad_fn
        return;
      }
    }

    set_gradient_edge(self, std::move(gradient_edge));
  }

  void create_cpp_hook(const Variable& self) {
    auto &list = materialize_autograd_meta(self)->cpp_hooks_list_;
    list.reset(new hooks_list());
    std::unique_ptr<FunctionPreHook> hook_ptr(new CppFunctionPreHook(list, self.output_nr()));
    clear_hooks(self);
    add_hook(self, std::make_shared<CppFunctionPreHook>(list, 0));
    auto fn = self.grad_fn();
    if (fn) {
      fn->add_pre_hook(std::move(hook_ptr));
    }
  }

  void set_grad_accumulator(const Variable& self,
      std::weak_ptr<Node> grad_accumulator) {
    materialize_autograd_meta(self)->grad_accumulator_ = std::move(grad_accumulator);
  }

  std::shared_ptr<Node> try_get_grad_accumulator(const Variable& self) {
    if (get_autograd_meta(self)) {
      return get_autograd_meta(self)->grad_accumulator_.lock();
    } else {
      return nullptr;
    }
  }

  std::shared_ptr<Node> grad_accumulator(const Variable& self) {
    auto autograd_meta = get_autograd_meta(self);
    if (!autograd_meta) {
      return nullptr;
    }
    if (autograd_meta->grad_fn_) {
      throw std::logic_error(
          "grad_accumulator() should be only called on leaf Variables");
    }
    if (!autograd_meta->requires_grad_) {
      return nullptr;
    }

    std::lock_guard<std::mutex> lock(autograd_meta->mutex_);

    auto result = autograd_meta->grad_accumulator_.lock();
    if (result)
      return result;

    c10::raw::intrusive_ptr::incref(self.unsafeGetTensorImpl());
    auto intrusive_from_this = c10::intrusive_ptr<at::TensorImpl>::reclaim(self.unsafeGetTensorImpl());
    result = std::make_shared<AccumulateGrad>(Variable(std::move(intrusive_from_this)));
    autograd_meta->grad_accumulator_ = result;
    return result;
  }

  Edge gradient_edge(const Variable& self) {
    // If grad_fn is null (as is the case for a leaf node), we instead
    // interpret the gradient function to be a gradient accumulator, which will
    // accumulate its inputs into the grad property of the variable. These
    // nodes get suppressed in some situations, see "suppress gradient
    // accumulation" below. Note that only variables which have `requires_grad =
    // True` can have gradient accumulators.
    if (const auto& gradient = self.grad_fn()) {
      return Edge(gradient, self.output_nr());
    } else {
      return Edge(grad_accumulator(self), 0);
    }
  }

  void set_gradient_edge(const Variable& self, Edge edge) {
    auto* meta = materialize_autograd_meta(self);
    meta->grad_fn_ = std::move(edge.function);
    meta->output_nr_ = edge.input_nr;
    // For views, make sure this new grad_fn_ is not overwritten unless it is necessary
    // in the VariableHooks::grad_fn below.
    // This logic is only relevant for custom autograd Functions for which multiple
    // operations can happen on a given Tensor before its gradient edge is set when
    // exiting the custom Function.
    auto diff_view_meta = get_view_autograd_meta(self);
    if (diff_view_meta && diff_view_meta->has_bw_view()) {
      diff_view_meta->set_attr_version(self._version());
    }
  }

  Node* grad_fn_unsafe(const Variable& self) {
    if (get_autograd_meta(self)) {
      return get_autograd_meta(self)->grad_fn_.get();
    } else {
      return nullptr;
    }
  }

  // Versions
  //~~~~~~~~~~~~~~~~~~~~~~~~~~~~~~~~~~~~~~~~~~~~~~~~~~~~~~~~~~~~~~~~~~~~~~~~~~~~~~

  void set_version_counter(
      const Variable& self,
      const c10::VariableVersion& version_counter) {
    TORCH_CHECK(self.defined(), "cannot call set_version_counter() on undefined tensor");
    self.unsafeGetTensorImpl()->set_version_counter(version_counter);
  }

  void bump_version(const Variable& self) {
    TORCH_CHECK(self.defined(), "cannot call bump_version() on undefined tensor");
    self.unsafeGetTensorImpl()->bump_version();
  }

  const c10::VariableVersion& version_counter(const Variable& self) {
    TORCH_CHECK(self.defined(), "cannot call version_counter() on undefined tensor");
    return self.unsafeGetTensorImpl()->version_counter();
  }

  // Hooks
  //~~~~~~~~~~~~~~~~~~~~~~~~~~~~~~~~~~~~~~~~~~~~~~~~~~~~~~~~~~~~~~~~~~~~~~~~~~~~~~

  void add_hook(const Variable& self, std::shared_ptr<FunctionPreHook> hook) {
    materialize_autograd_meta(self)->hooks_.push_back(std::move(hook));
  }

  namespace {
    std::vector<std::shared_ptr<FunctionPreHook>> empty_singleton;
  }

  // TODO: Return an ArrayRef instead (and delete the singleton while you're at
  // it
  const std::vector<std::shared_ptr<FunctionPreHook>>& hooks(const Variable& self)
      {
    if (get_autograd_meta(self)) {
      return get_autograd_meta(self)->hooks_;
    } else {
      return empty_singleton;
    }
  }

  void clear_hooks(const Variable& self) {
    // This is a little goofy, but usually this should be a no oop
    materialize_autograd_meta(self)->hooks_.clear();
  }

  void set_name(const Variable& self, const std::string& name) {
    materialize_autograd_meta(self)->name_ = name;
  }

  // Miscellaneous
  //~~~~~~~~~~~~~~~~~~~~~~~~~~~~~~~~~~~~~~~~~~~~~~~~~~~~~~~~~~~~~~~~~~~~~~~~~~~~~~

  void set_pyobj(const Variable& self, PyObject* pyobj) {
    TORCH_CHECK(self.defined(), "cannot call set_pyobj() on undefined tensor");
    self.unsafeGetTensorImpl()->set_pyobj(pyobj);
  }

  PyObject* pyobj(const Variable& self) {
    TORCH_CHECK(self.defined(), "cannot call pyobj() on undefined tensor");
    return self.unsafeGetTensorImpl()->pyobj();
  }

  AutogradMeta* get_autograd_meta(const Variable& self) {
    // NB: could return nullptr
    TORCH_CHECK(self.defined(), "cannot call get_autograd_meta() on undefined tensor");
    return static_cast<AutogradMeta*>(self.unsafeGetTensorImpl()->autograd_meta());
  }

  DifferentiableViewMeta* get_view_autograd_meta(const Variable& self) {
    // NB: return nullptr if self is not a view
    AutogradMeta* meta = get_autograd_meta(self);
    if (meta && meta->is_view_) {
      return static_cast<DifferentiableViewMeta*>(meta);
    } else {
      return nullptr;
    }
  }

} // namespace impl

using at::Tensor;

struct VariableHooks final : at::impl::VariableHooksInterface {
  Tensor tensor_data(const Tensor&) const override;
  Tensor variable_data(const Tensor&) const override;
  const std::shared_ptr<torch::autograd::Node>& grad_fn(const Tensor&) const override;
  unsigned _register_hook(const Tensor&, std::function<Tensor(const Tensor&)> hook) const override;
  void remove_hook(const Tensor&, unsigned pos) const override;
  bool is_view(const Tensor&) const override;
  const Tensor& base(const Tensor&) const override;
  const std::string& name(const Tensor&) const override;
  bool is_leaf(const Tensor&) const override;
  int64_t output_nr(const Tensor&) const override;
  void set_data(const Tensor & self, const Tensor & new_data) const override;
  Tensor data(const Tensor & self) const override;
  int64_t _version(const Tensor & self) const override;
  void retain_grad(const Tensor & self) const override;
  void _backward(const Tensor& self, at::TensorList inputs,
    const c10::optional<Tensor>& gradient, c10::optional<bool> keep_graph,
    bool create_graph) const override;
  void requires_grad_(const Tensor& self, bool _requires_grad) const override;
};

VariableHooks variableHooks;
at::impl::VariableHooksRegisterer registerVariableHooks(&variableHooks);

Tensor VariableHooks::variable_data(const Tensor& self) const {
  TORCH_CHECK(self.defined(), "cannot call variable_data() on undefined tensor");
  auto self_impl_copy = self.unsafeGetTensorImpl()->shallow_copy_and_detach(
    /*version_counter=*/0,
    /*allow_tensor_metadata_change=*/false);
  self_impl_copy->set_autograd_meta(nullptr);
  return at::Tensor(self_impl_copy);
}

Tensor VariableHooks::tensor_data(const Tensor& self) const {
  TORCH_CHECK(self.defined(), "cannot call tensor_data() on undefined tensor");
  auto self_impl_copy = self.unsafeGetTensorImpl()->shallow_copy_and_detach(
    /*version_counter=*/self.unsafeGetTensorImpl()->version_counter(),
    /*allow_tensor_metadata_change=*/self.unsafeGetTensorImpl()->allow_tensor_metadata_change());
  return at::Tensor(self_impl_copy);
}

bool VariableHooks::is_leaf(const Tensor & self) const {
  if (impl::get_autograd_meta(self)) {
    return impl::get_autograd_meta(self)->grad_fn_ == nullptr;
  } else {
    return true;
  }
}

int64_t VariableHooks::output_nr(const Tensor & self) const {
  if (impl::get_autograd_meta(self)) {
    return impl::get_autograd_meta(self)->output_nr_;
  } else {
    return 0;
  }
}

void VariableHooks::set_data(const Tensor & self, const Tensor & new_data) const {
  // `var.set_data(new_data)` shallow-copies all non-autograd TensorImpl fields
  // from `new_data` to `var`. It requires that `new_data` and `var` have compatible
  // tensor type.
  TORCH_CHECK(
    _has_compatible_shallow_copy_type(self, new_data),
    "Attempted to call `variable.set_data(tensor)`, but `variable` and `tensor` have incompatible tensor type.");

  // Resets gradient accumulator if metadata is out of date
  AutogradMeta* autograd_meta = impl::get_autograd_meta(self);
  if (autograd_meta) {
    std::lock_guard<std::mutex> lock(autograd_meta->mutex_);
    auto prior_accumulator = autograd_meta->grad_accumulator_.lock();
    if (prior_accumulator) {
      const auto prior_device = prior_accumulator->input_metadata(0).device();
      const auto new_device = new_data.device();

      if (!new_data.options().type_equal(self.options()) || prior_device != new_device) {
        autograd_meta->grad_accumulator_.reset();
      }
    }
  }

  // Version counter is not shared when we replace a `Variable`'s tensor data
  // by calling `set_data(...)`. The original version of the `Variable` is always preserved.
  // See NOTE [ Version Counter Sharing ] for details.
  //
  // `var.set_data(new_data)` always ignores `var`'s `allow_tensor_metadata_change_`, because
  // users need this API as an escape hatch for changing a tensor's metadata regardless of its
  // `allow_tensor_metadata_change_` value, and the users are responsible for ensuring this is
  // the behavior they want.
  self.unsafeGetTensorImpl()->shallow_copy_from(new_data.getIntrusivePtr());
}

Tensor VariableHooks::data(const Tensor & self) const {
  return self.variable_data();
}

int64_t VariableHooks::_version(const Tensor & self) const {
  return self.unsafeGetTensorImpl()->version_counter().current_version();
}

void VariableHooks::retain_grad(const Tensor & self) const {
  TORCH_CHECK(self.requires_grad(), "can't retain_grad on Tensor that has requires_grad=False");
  if (self.is_leaf()) {  // no-op for leaves
    return;
  }
  if (impl::get_autograd_meta(self)->retains_grad_) {
    return;
  }
  c10::weak_intrusive_ptr<c10::TensorImpl> weak_self(self.getIntrusivePtr());

  std::function<void(Tensor)> retain_grad_hook([weak_self](const Tensor& grad) {
    if (weak_self.expired()) {
      return;
    } else {
      auto var = weak_self.lock();
      if (!var->grad().defined()) {
        if (grad.is_sparse()) {
          var->mutable_grad() = grad.clone();
        } else {
          var->mutable_grad() = grad.clone(at::MemoryFormat::Contiguous);
        }
      } else {
        var->mutable_grad() = var->grad() + grad;
      }
    }
  });

  self.register_hook(retain_grad_hook);
  impl::get_autograd_meta(self)->retains_grad_ = true;
}

void VariableHooks::_backward(
    const Tensor& self,
    at::TensorList inputs,
    const c10::optional<Tensor>& gradient,
    c10::optional<bool> keep_graph,
    bool create_graph) const {
  // TODO torch::autograd::backward should take the c10::optional<Tensor> gradient directly
  // instead of us having to unwrap it to Tensor _gradient here.
  Tensor _gradient = gradient.has_value() ? *gradient : Tensor();
  std::vector<torch::autograd::Variable> input_vars(inputs.begin(), inputs.end());
  torch::autograd::backward({self}, {_gradient}, keep_graph, create_graph, input_vars);
}

void VariableHooks::requires_grad_(const Tensor& self, bool _requires_grad) const {
  if (!self.is_leaf() && !_requires_grad) {
    throw std::runtime_error(
      autograd::utils::requires_grad_leaf_error(_requires_grad)
    );
  }
<<<<<<< HEAD
  return const_cast<Tensor&>(self.set_requires_grad(_requires_grad));
=======
  self.set_requires_grad(_requires_grad);
>>>>>>> b96cc9ab
}

// Backward View Variables
//~~~~~~~~~~~~~~~~~~~~~~~~~~~~~~~~~~~~~~~~~~~~~~~~~~~~~~~~~~~~~~~~~~~~~~~~~~~~~~

bool VariableHooks::is_view(const Tensor& self) const {
  auto diff_view_meta = torch::autograd::impl::get_view_autograd_meta(self);
  if (diff_view_meta) {
    return diff_view_meta->has_bw_view();
  } else {
    return false;
  }
}

const Tensor& VariableHooks::base(const Tensor& self) const {
  auto diff_view_meta = torch::autograd::impl::get_view_autograd_meta(self);
  if (diff_view_meta) {
    TORCH_CHECK(diff_view_meta->has_bw_view(), "Can't get base of non-backward view Tensor");
    return diff_view_meta->get_backward_view().base_;
  } else {
    throw std::runtime_error("Can't get base of non-view Tensor");
  }
}

namespace {
  std::string singleton_string;
}

const std::string& VariableHooks::name(const Tensor& self) const {
  TORCH_CHECK(self.defined(), "cannot call variable_data() on undefined tensor");
  if (torch::autograd::impl::get_autograd_meta(self)) {
    return torch::autograd::impl::get_autograd_meta(self)->name_;
  } else {
    return singleton_string;
  }
}

namespace {
  std::shared_ptr<torch::autograd::Node> singleton_shared_ptr;
}

const std::shared_ptr<torch::autograd::Node>& VariableHooks::grad_fn(const Tensor& self) const {
  auto diff_view_meta = torch::autograd::impl::get_view_autograd_meta(self);
  if (diff_view_meta && diff_view_meta->has_bw_view()) {
    // See NOTE [ View + Inplace detection ]
    if (diff_view_meta->get_creation_meta() != CreationMeta::MULTI_OUTPUT_SAFE) {
      std::lock_guard<std::mutex> lock(diff_view_meta->mutex_);
      auto view_info = diff_view_meta->get_backward_view();
      if (!diff_view_meta->grad_fn_ && !view_info.base_.requires_grad()) {
        return diff_view_meta->grad_fn_;
      }
      auto current_version = self._version();
      if (diff_view_meta->get_attr_version() != current_version) {
        // This is an indirect rebase_history due to another view or the base being modified inplace
        handle_view_on_rebase(diff_view_meta, /* indirect */ true);
        TORCH_INTERNAL_ASSERT(diff_view_meta->output_nr_ == 0);
        // Note [View + Inplace update for view tensor]
        // An inplace update happened on Tensor `self` (which is a view).
        // For example:
        //   view_1 = view_op_1(diff_view_meta->base_)
        //   view_2 = view_op_2(view_1)
        //   ...
        //   self = view_op_n(view_n-1)
        //   self = inplace_op(self)
        //
        // For CPU/CUDA backends, we employ one AsStridedBackward Node to represent the chain of
        // view backward ops for effienciency.
        //
        // However in XLA backend we don't have full support of AsStridedBackward, we instead run a full
        // forward pass with a tensor that requires gradient to get proper grad_fn setup,
        // then save it to DifferentiableViewMeta for future use.
        // This is fairly cheap for XLA lazy tensor approach (but would be really expensive for CPU/CUDA).
        // XLA Tensor only run thorugh VariableType dispatch and lower the forward pass to a XLA HLO graph,
        // then we take grad_fn and never materialize the tensor content.
        // So we only construct the graph but not execute it, which is a fairly cheap operation to do.
        //
        // See Note [View + Inplace update for base tensor] for what we do to base tensor when
        // an in-place operation happens.
        //
        // TODO: Potentially the following logic can be replaced by special logic in VariableType_x.cpp
        //       that would provide a way to recreate the grad_fn chain.
        if (view_info.has_view_fn()) {
          auto view_fn = view_info.view_fn();
          auto diff_view = view_fn(view_info.base_);
          diff_view_meta->grad_fn_ = diff_view.grad_fn();
        } else {
          auto fn = std::make_shared<torch::autograd::generated::AsStridedBackward>();
          fn->self_geometry = at::TensorGeometry(view_info.base_);
          fn->size = self.sizes().vec();
          fn->stride = self.strides().vec();
          fn->storage_offset = self.storage_offset();
          fn->set_next_edges(torch::autograd::collect_next_edges(view_info.base_));
          fn->add_input_metadata(
            view_info.base_.options(),
            self.sizes(), // Note: sizes(), not base_.sizes(), is intentional
            view_info.base_.device());
          diff_view_meta->grad_fn_ = std::move(fn);
        }
        diff_view_meta->set_attr_version(current_version);
      }
      return diff_view_meta->grad_fn_;
    }
  }

  if (torch::autograd::impl::get_autograd_meta(self)) {
    return torch::autograd::impl::get_autograd_meta(self)->grad_fn_;
  } else {
    return singleton_shared_ptr;
  }
}

void VariableHooks::remove_hook(const Tensor& self, unsigned pos) const {
  auto &list = torch::autograd::impl::materialize_autograd_meta(self)->cpp_hooks_list_;
  TORCH_CHECK(list && pos < list->size() , "Invalid index, no hook at position ", pos);
  // Hook will be ignored
  (*list)[pos] = nullptr;
}

unsigned VariableHooks::_register_hook(const Tensor& self, std::function<Tensor(const Tensor&)> hook) const {
  TORCH_CHECK(self.requires_grad(), "cannot register a hook on a variable that "
                           "doesn't require gradient");
  // NB: materialize_autograd_meta unnecessary due to requires grad check
  auto &list = torch::autograd::impl::get_autograd_meta(self)->cpp_hooks_list_;
  if(!list) {
    torch::autograd::impl::create_cpp_hook(self);
  }
  unsigned idx = list->size();
  list->push_back(hook);
  return idx;
}

void handle_view_on_rebase(DifferentiableViewMeta* diff_view_meta, bool indirect) {
  /// See NOTE [ View + Inplace detection ] for justification of the logic below
  auto creation_meta = diff_view_meta->get_creation_meta();
  if (creation_meta != CreationMeta::DEFAULT) {
    auto grad_fn = diff_view_meta->grad_fn_.get();
    std::string msg;
    std::string modified_obj;
    // Create the header for the error message.
    if (indirect) {
      modified_obj = "its base or another view of its base has been";
    } else {
      modified_obj = "is being";
    }
    if (grad_fn) {
      msg = c10::str("Output ", diff_view_meta->output_nr_, " of ", grad_fn->name(), " is a view and ",
                     modified_obj, " modified inplace.");
    } else if (creation_meta == CreationMeta::INFERENCE_MODE) {
      msg = c10::str("A view was created in inference mode and ", modified_obj, " modified inplace in normal mode.");
    } else {
      msg = c10::str("A view was created in no_grad mode and ", modified_obj, " modified inplace with grad mode enabled.");
    }

    if (creation_meta == CreationMeta::MULTI_OUTPUT_NODE) {
      TORCH_CHECK(false, msg, " This view is the output of a function that returns multiple views. Such functions do not"
                         " allow the output views to be modified inplace. You should replace the inplace operation by an"
                         " out-of-place one.");
    } else {
      if (creation_meta == CreationMeta::NO_GRAD_MODE) {
        TORCH_INTERNAL_ASSERT(!grad_fn);
        msg = c10::str(msg, " Given that this use case is ambiguous and error-prone, it is deprecated and will be forbidden"
                       "  starting 1.6 (see https://github.com/pytorch/pytorch/pull/32839 for more details about this). You"
                       " can clarify your code and remove this warning by moving both the view and the inplace either both"
                       " inside the no_grad block (if you don't want the inplace to be tracked) or both outside (if you want"
                       " the inplace to be tracked).");
      } else if (creation_meta == CreationMeta::INFERENCE_MODE) {
        TORCH_INTERNAL_ASSERT(!grad_fn);
        msg = c10::str(msg, " Given that this use case is ambiguous and error-prone, it is forbidden. "
                       " You can clarify your code by moving both the view and the inplace either both"
                       " inside the inference_mode block (if you don't want the inplace to be tracked) or both outside (if you want"
                       " the inplace to be tracked).");
        TORCH_CHECK(false, msg);
      } else if (creation_meta == CreationMeta::IN_CUSTOM_FUNCTION) {
        msg = c10::str(msg, " This view was created inside a custom Function (or because an input was returned as-is) and the"
                       " autograd logic to handle view+inplace would override the custom backward associated with the custom"
                       " Function, leading to incorrect gradients. This behavior is deprecated and will be forbidden starting"
                       " version 1.6. You can remove this warning by cloning the output of the custom Function.");
      } else if (creation_meta == CreationMeta::MULTI_OUTPUT_SAFE) {
        msg = c10::str(msg, " This view is an output of a function that "
                       "returns multiple views. Inplace operators on such "
                       "views are being deprecated and will be forbidden "
                       "starting from version 1.8. Consider using `unsafe_` "
                       "version of the function that produced this view or "
                       "don't modify this view inplace.");
      } else {
        TORCH_INTERNAL_ASSERT(false, "Invalid CreationMeta state");
      }

      if (!indirect && !grad_fn && diff_view_meta->requires_grad()) {
        // This view is (wrongly) detected as a leaf that requires grad and would raise the surprising: "a leaf Variable that
        // requires grad is being used in an in-place operation." after the warning from the `check_inplace` function in
        // VariabbleTypeUtils.h. So we make the warning an error directly.
        TORCH_CHECK(false, msg);
      } else {
        TORCH_WARN(msg);
      }
    }

    // We warn only once per view
    // Note that if a Tensor is modified inplace from two threads at the same time, this is not thread safe and can warn
    // multiple time. This is ok as it should be a rare event.
    diff_view_meta->set_creation_meta(CreationMeta::DEFAULT);
  }
}



}} // namespace torch::autograd<|MERGE_RESOLUTION|>--- conflicted
+++ resolved
@@ -484,11 +484,7 @@
       autograd::utils::requires_grad_leaf_error(_requires_grad)
     );
   }
-<<<<<<< HEAD
-  return const_cast<Tensor&>(self.set_requires_grad(_requires_grad));
-=======
   self.set_requires_grad(_requires_grad);
->>>>>>> b96cc9ab
 }
 
 // Backward View Variables
