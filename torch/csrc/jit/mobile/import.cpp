#include <torch/csrc/jit/mobile/import.h>

#include <ATen/core/ivalue.h>
#include <caffe2/serialize/inline_container.h>
#include <torch/csrc/jit/api/compilation_unit.h>
#include <torch/csrc/jit/mobile/observer.h>
#include <torch/csrc/jit/runtime/instruction.h>
#include <torch/csrc/jit/serialization/import_export_constants.h>
#include <torch/csrc/jit/serialization/unpickler.h>
#include <torch/custom_class.h>

#include <exception>
#include <fstream>
#include <string>
#include <vector>

// The import process to serialize the bytecode package.
// An example for bytecode.pkl of a small mobile_module looks like:
// (4,  # model version number (caffe2::serialize::kProducedBytecodeVersion)
//  # first method
//  (
//   # function name
//   '__torch__.m.forward',
//   # code
//   (('instructions',
//     (('STOREN', 1, 2),
//      ('DROPR', 1, 0),
//      ('MOVE', 2, 0),
//      ('OP', 0, 0),
//      ('RET', 0, 0))),
//    ('operators', (('aten::Int', 'Tensor'),)),
//    ('constants', ()),
//    ('types', ()),
//    ('register_size', 2)),
//   # schema -- optional (forward-compatible addition to version 4)
//   (('arguments',
//     ((('name', 'x'), ('type', 'Tensor'), ('default_value', 13)),
//      ...)),  # more args follow here
//    ('returns',
//     ((('name', ''), ('type', 'Tensor'), ('default_value', None)),
//      ...)),  # more return values follow here
//   )),
//  # more methods follow here
//  ...)

// In addition, the module debugging information can be saved
// in mobile_debug_handles.pkl. An example for it looks like:
// (4,
//  ('__torch__.m.forward',
//   (('module_debug_handles', 10))))
//   Here 10 is the debug handle.
// We also store separately and optionally callstack_debug_map.
// This serializes inlined callstack (InlinedCallStack data structure)
// corresponding to the debug handles.
// Callstack_debug_map serializes tuples of
// (int64_t(debug_handle), int64_t(source_range_tag), InlinedCallStack)
// source_range_tag maps to .debug_pkl files where this tag maps it to
// source range.
// InlinedCallStack is serialized as:
// IValue(InlinedCallStack) = {IValue(ModuleInstanceInfo), int64_t(source_range_tag), IValue(InlinedCallStack)}
// ModuleInstanceInfo is serialized as a tuple of (class_type_name, instance_name)

// Note that currently the backward compatibility is not supported by bytecode.
// This format and process need to be revisited and redesigned if we want to
// support backward compatibility in future.

// Note that the following function-schema fields are not supported:
//  - Argument::{known_length_,kwarg_only_}
//  - FunctionSchema::{overload_name_, is_vararg_, is_varret_}

namespace c10 {
// std::string serializeType(const Type &t);
TypePtr parseType(const std::string& pythonStr);
} // namespace c10

namespace torch {
namespace jit {
using caffe2::serialize::IStreamAdapter;
using caffe2::serialize::PyTorchStreamReader;
using caffe2::serialize::ReadAdapterInterface;

OpCode parseOpCode(const char* str);

IValue expect_field(
    IValue tup,
    const std::string& expected_name,
    size_t entry) {
  auto row = tup.toTuple()->elements().at(entry).toTuple();
  TORCH_INTERNAL_ASSERT(
      row->elements().at(0).toStringRef() == expected_name,
      "Expected ",
      expected_name,
      " found ",
      row->elements().at(0).toStringRef());
  return row->elements().at(1);
}

std::string operator_str(
    const std::string& name,
    const std::string& overloadname) {
  std::string result = name;
  if (!overloadname.empty()) {
    result += "." + overloadname;
  }
  return result;
}

namespace {
void print_unsupported_ops_and_throw(
    const std::unordered_set<std::string>& unsupported_ops) {
  std::string error_message("{");
  for (const auto& op_name : unsupported_ops) {
    error_message += op_name + ", ";
  }
  error_message += "}";
  TORCH_CHECK(
      false,
      "Following ops cannot be found. ",
      "Check fburl.com/missing_ops for the fix.",
      error_message);
}

// The deserializer class which loads the bytecode package from bc files.
class BytecodeDeserializer final {
 public:
  explicit BytecodeDeserializer(
      std::unique_ptr<PyTorchStreamReader> reader,
      uint64_t module_load_options = 0);
  mobile::Module deserialize(c10::optional<at::Device> device);
  mobile::Module deserialize(
      c10::optional<at::Device> device,
      ExtraFilesMap& extra_files);
  std::unordered_map<std::string, std::string> deserializeMetadata(
      c10::optional<at::Device> device);
  void deserialize_only_extra(
      c10::optional<at::Device> device,
      ExtraFilesMap& extra_files);

 private:
  TypePtr resolveTypeName(const c10::QualifiedName& qn);
  void parseMethods(
      const std::vector<IValue>& vals,
      const c10::optional<std::vector<IValue>>& debug_handles,
      mobile::CompilationUnit& mcu);
  c10::IValue readArchive(
      const std::string& archive_name,
      std::shared_ptr<mobile::CompilationUnit> mcu);
  std::unordered_map<std::string, std::string> readMobileMetadata(
      std::shared_ptr<mobile::CompilationUnit> mcu);
  /**
   * Loads operators by looking them up in the Dispatcher and returns
   * the set of operator names (with overload) that are not supported
   * by the current runtime.
   */
  std::unordered_set<std::string> load_and_find_unsupported_operator_names(
      const std::vector<IValue>& ops_list,
      mobile::Function* function,
      int64_t model_version) const;
  std::shared_ptr<CompilationUnit> compilation_unit_;
  std::unordered_set<std::string> imported_libs_;
  std::unique_ptr<PyTorchStreamReader> reader_{};
  c10::optional<at::Device> device_;
  uint64_t module_load_options_;
};

BytecodeDeserializer::BytecodeDeserializer(
    std::unique_ptr<PyTorchStreamReader> reader,
    uint64_t module_load_options)
    : compilation_unit_(std::make_shared<CompilationUnit>()),
      reader_(std::move(reader)),
      module_load_options_(module_load_options) {}

std::unordered_set<std::string> BytecodeDeserializer::
    load_and_find_unsupported_operator_names(
        const std::vector<IValue>& ops_list,
        mobile::Function* function,
        int64_t model_version) const {
  std::unordered_set<std::string> unsupported_op_names;
  // ops_list is the list of operator names that were read in from
  // bytecode.plk for the method that is currently being processed.
  for (const auto& op : ops_list) {
    auto op_item = op.toTuple()->elements();
    TORCH_CHECK(
        op_item.size() == 2, "There should be two parts in an operator name.");
    auto op_found = function->append_operator(
        op_item[0].toString()->string(),
        op_item[1].toString()->string(),
        model_version);
    if (!op_found) {
      unsupported_op_names.emplace(operator_str(
          op_item[0].toString()->string(), op_item[1].toString()->string()));
    }
  }
  return unsupported_op_names;
}

TypePtr BytecodeDeserializer::resolveTypeName(const c10::QualifiedName& qn) {
  // HACK: first we check whether the name starts with special prefix to
  // tell if it's a supported pytorch class type. There are two special
  // prefixes. "__torch__" for nn module, and "torch.jit" from to_backend.
  // This is a reliable
  // check today, but there is no guarantee that this is the case. The
  // real solution is to merge type parsers so we can share class
  // resolution logic.
  static const c10::QualifiedName torchPrefix = "__torch__";
  static const c10::QualifiedName jitPrefix = "torch.jit";
  if (torchPrefix.isPrefixOf(qn) || jitPrefix.isPrefixOf(qn)) {
    if (compilation_unit_->get_class(qn) == nullptr) {
      auto typeptr = ClassType::create(qn, compilation_unit_, true);
      compilation_unit_->register_type(typeptr);
    }
    return compilation_unit_->get_class(qn);
  } else {
    return c10::parseType(qn.qualifiedName());
  }
}

void BytecodeDeserializer::parseMethods(
    const std::vector<IValue>& vals,
    const c10::optional<std::vector<IValue>>& debug_handles,
    mobile::CompilationUnit& mcu) {
  TORCH_CHECK(vals.size() > 0, "Bytecode has no elements. ");
  // Initialized with the version number when kProducedBytecodeVersion was
  // introduced. The old models (some of them already in production) without
  // version number don't have to be re-generated.
  int64_t model_version = 0x3L;
  size_t method_i_start = 0;
  if (vals[0].isInt()) {
    model_version = vals[0].toInt();
    method_i_start = 1;
  }
  TORCH_CHECK(
      caffe2::serialize::kMinSupportedBytecodeVersion <= model_version &&
          model_version <= caffe2::serialize::kProducedBytecodeVersion,
      "Lite Interpreter verson number does not match. ",
      "The model version must be between ",
      caffe2::serialize::kMinSupportedBytecodeVersion,
      " and ",
      caffe2::serialize::kProducedBytecodeVersion,
      "But the model version is ",
      model_version);

  bool has_debug_handles = debug_handles.has_value();
  if (has_debug_handles) {
    TORCH_CHECK(
        debug_handles->size() == vals.size(),
        "The numbers of bytecode values and debug info values do not match.");
  }

  // Process all methods in this mobile module.
  for (size_t i = method_i_start; i < vals.size(); ++i) {
    const auto& element = vals[i];
    const auto& m_tuple = element.toTuple()->elements();
    const std::string& function_name = m_tuple[0].toStringRef();
    IValue codeTable = m_tuple[1];
    auto schemaTable = // older files do not store function schema
        (model_version > 0x4L || (model_version == 0x4L && m_tuple.size() >= 3))
        ? at::optional<IValue>{m_tuple[2]}
        : at::nullopt;

    auto function = std::unique_ptr<mobile::Function>(
        new mobile::Function(c10::QualifiedName(function_name)));

    const auto& ins_list =
        expect_field(codeTable, "instructions", BYTECODE_INDEX_INSTRUCTION)
            .toTuple()
            ->elements();
    const auto& ops_list =
        expect_field(codeTable, "operators", BYTECODE_INDEX_OPERATOR)
            .toTuple()
            ->elements();
    const auto& consts_list =
        expect_field(codeTable, "constants", BYTECODE_INDEX_CONSTANT)
            .toTuple()
            ->elements();
    const auto& types_list =
        expect_field(codeTable, "types", BYTECODE_INDEX_TYPE)
            .toTuple()
            ->elements();
    const auto& register_size =
        expect_field(codeTable, "register_size", BYTECODE_INDEX_REGISTER_SIZE)
            .toInt();

    std::vector<IValue> debug_handles_list;
    if (has_debug_handles) {
      const auto& debug_handles_element = (*debug_handles)[i];
      const auto& debug_handles_m_tuple =
          debug_handles_element.toTuple()->elements();
      const std::string& debug_info_function_name =
          debug_handles_m_tuple[0].toStringRef();
      TORCH_CHECK(
          debug_info_function_name == function_name,
          "The function names in the bytecode table and the debug info table do not match.");
      IValue debug_handles_table = debug_handles_m_tuple[1];
      debug_handles_list = (expect_field(
                                debug_handles_table,
                                "function_debug_handles",
                                BYTECODE_INDEX_MODULE_DEBUG_HANDLES)
                                .toTuple()
                                ->elements())[0]
                               .toList()
                               .vec();
      TORCH_CHECK(
          debug_handles_list.size() == ops_list.size(),
          "The numbers of operators and debug handles strings do not match.");
    }

    for (size_t i = 0; i < ins_list.size(); ++i) {
      auto ins_item = ins_list[i].toTuple()->elements();
      TORCH_CHECK(
          ins_item.size() == 3,
          "There should be three parts in an instruction. The function name is ",
          function_name);
      OpCode op_code = parseOpCode(ins_item[0].toString()->string().c_str());
      int X = ins_item[1].toInt();
      int N = ins_item[2].toInt();
      // TODO: Save debug handles for all instructions, not just for OP
      if (op_code == OP) {
        if (has_debug_handles) {
          // Why X is used to index into debug_handles?
          // X is the offset into opnames table and since debug handles
          // were "appended" in the debug handles vector, during serialization,
          // only for OP/OPN X is safe to index into it.
          // This is not super reliable and once we move to saving debug
          // handles for all instructions we can remove this strange behavior.
          int64_t debug_handle = debug_handles_list[X].toInt();
          function->append_instruction(op_code, X, N, debug_handle);
        } else {
          function->append_instruction(op_code, X, N);
        }
      } else {
        function->append_instruction(op_code, X, N);
      }
    }

    std::unordered_set<std::string> unsupported_op_names =
        load_and_find_unsupported_operator_names(
            ops_list, function.get(), model_version);
    if ((module_load_options_ & MobileModuleLoadOptions::OPERATOR_CHECK) &&
        !unsupported_op_names.empty()) {
      print_unsupported_ops_and_throw(unsupported_op_names);
    }

    for (const auto& constant : consts_list) {
      function->append_constant(constant);
    }

    static const c10::QualifiedName classPrefix = "__torch__.torch.classes";
    for (const auto& t : types_list) {
      c10::QualifiedName qn(t.toStringRef());
      if (classPrefix.isPrefixOf(qn)) {
        auto classType = getCustomClass(qn.qualifiedName());
        TORCH_CHECK(
            classType,
            "The implementation of class ",
            qn.qualifiedName(),
            " cannot be found.");
        function->append_type(classType);
      } else {
        function->append_type(c10::parseType(t.toStringRef()));
      }
    }

    function->set_register_size(register_size);

    // function schema
    if (schemaTable) { // (schema is optional for back compat)
      auto parseArgList = [this](const std::vector<IValue>& argTables) {
        std::vector<c10::Argument> args;
        for (auto&& argTable : argTables) {
          auto name =
              expect_field(argTable, "name", BYTECODE_INDEX_ARGUMENT_NAME)
                  .toStringRef();
          const auto& type = resolveTypeName(
              (expect_field(argTable, "type", BYTECODE_INDEX_ARGUMENT_TYPE))
                  .toStringRef());
          auto default_value = expect_field(
                                   argTable,
                                   "default_value",
                                   BYTECODE_INDEX_ARGUMENT_DEFAULT_VALUE)
                                   .toIValue();
          auto arg =
              c10::Argument(name, type, c10::nullopt /*N*/, default_value);
          args.emplace_back(std::move(arg));
        }
        return args;
      };
      const auto& arg_list =
          expect_field(
              *schemaTable, "arguments", BYTECODE_INDEX_SCHEMA_ARGUMENTS)
              .toTuple()
              ->elements();
      const auto& ret_list =
          expect_field(*schemaTable, "returns", BYTECODE_INDEX_SCHEMA_RETURNS)
              .toTuple()
              ->elements();
      c10::FunctionSchema schema(
          function_name,
          "" /*overload_name*/,
          parseArgList(arg_list),
          parseArgList(ret_list),
          false /*is_varargs*/,
          false /*is_varret*/);
      function->setSchema(std::move(schema));
    }

    mcu.register_function(std::move(function));
  }
}

std::unordered_map<std::string, std::string> BytecodeDeserializer::
    deserializeMetadata(c10::optional<at::Device> device) {
  device_ = device;
  auto mcu = std::make_shared<mobile::CompilationUnit>();
  return readMobileMetadata(mcu);
}

void BytecodeDeserializer::deserialize_only_extra(
    c10::optional<at::Device> device,
    ExtraFilesMap& extra_files) {
  device_ = device;
  for (const auto& kv : extra_files) {
    const std::string& key = "extra/" + kv.first;
    if (reader_->hasRecord(key)) {
      at::DataPtr meta_ptr;
      size_t meta_size = 0;
      std::tie(meta_ptr, meta_size) = reader_->getRecord(key);
      extra_files[kv.first] =
          std::string(static_cast<char*>(meta_ptr.get()), meta_size);
    }
  }
}

mobile::Module BytecodeDeserializer::deserialize(
    c10::optional<at::Device> device,
    ExtraFilesMap& extra_files) {
  deserialize_only_extra(device, extra_files);
  return deserialize(device);
}

mobile::Module BytecodeDeserializer::deserialize(
    c10::optional<at::Device> device) {
  device_ = device;
  auto mcu = std::make_shared<mobile::CompilationUnit>();

  // bvals can have 2 possible formats:
  //
  // 1. Old format: bvals is an array (Tuple) of N elements, each element being
  // itself a Tuple(method_name, method_table).
  //
  // 2. New format: bvals is an array (Tuple) of 1+N elements. The first element
  // being a Tuple (int, table), and the integer stands for the bytecode version
  // number. The rest of the elements are the same as before.
  //
  auto bvals = readArchive("bytecode", mcu).toTuple()->elements();

  c10::optional<std::vector<IValue>> debug_handles;
  if (reader_->hasRecord("mobile_debug_handles.pkl")) {
    debug_handles =
        readArchive("mobile_debug_handles", mcu).toTuple()->elements();
  }
  parseMethods(bvals, debug_handles, *mcu);
  auto meta_dict = readMobileMetadata(mcu);
  auto m = mobile::Module(readArchive("data", mcu).toObject(), meta_dict, mcu);
#if defined(SYMBOLICATE_MOBILE_DEBUG_HANDLE)
<<<<<<< HEAD
  std::unique_ptr<MobileDebugTable> debug_table =
      std::make_unique<MobileDebugTable>(reader_, compilation_unit_);
=======
  MobileDebugTable debug_table = MobileDebugTable(reader_);
>>>>>>> 0f59efb2
  m.setDebugTable(std::move(debug_table));
#endif
  return m;
}

std::unordered_map<std::string, std::string> BytecodeDeserializer::
    readMobileMetadata(std::shared_ptr<mobile::CompilationUnit> mcu) {
  std::unordered_map<std::string, std::string> res;
  if (!reader_->hasRecord("metadata.pkl")) {
    return res;
  }
  auto ivalue_dict = readArchive("metadata", mcu).toGenericDict();
  for (const auto& it : ivalue_dict) {
    const auto key = it.key().toString()->string();
    const auto value = it.value().toString()->string();
    res[key] = value;
  }
  return res;
}

c10::IValue BytecodeDeserializer::readArchive(
    const std::string& archive_name,
    std::shared_ptr<mobile::CompilationUnit> mcu) {
  std::stringstream picklename;
  picklename << archive_name << ".pkl";
  at::DataPtr pickle_ptr;
  size_t pickle_size;
  std::tie(pickle_ptr, pickle_size) = reader_->getRecord(picklename.str());

  size_t bytes_read = 0;
  auto data = reinterpret_cast<const char*>(pickle_ptr.get());
  auto reader = [&](char* buffer, size_t len) -> size_t {
    if (bytes_read >= pickle_size) {
      return 0;
    }
    len = std::min(pickle_size - bytes_read, len);
    // Copy len bytes into buffer
    const char* start = data + bytes_read;
    std::memcpy(buffer, start, len);
    bytes_read += len;
    return len;
  };

  auto type_resolver = [this](const c10::QualifiedName& qn) {
    return c10::StrongTypePtr(compilation_unit_, resolveTypeName(qn));
  };

  auto obj_loader = [&](at::StrongTypePtr type, IValue input) {
    auto cls = type.type_->expect<at::ClassType>();
    auto qn = cls->name();
    c10::QualifiedName method_name(qn.value(), "__setstate__");
    auto setstate = mcu->find_function(method_name);
    auto find_custom_class_with_setstate = [&qn]() -> c10::ClassTypePtr {
      auto custom_class_type = torch::jit::getCustomClass(qn->qualifiedName());
      if (custom_class_type && custom_class_type->findMethod("__setstate__")) {
        return custom_class_type;
      }
      return nullptr;
    };
    if (setstate) {
      auto obj = c10::ivalue::Object::create(type, 0);
      Stack stack({obj, input});
      setstate->run(stack);
      return obj;
    } else if (auto custom_class_type = find_custom_class_with_setstate()) {
      auto obj = c10::ivalue::Object::create(
          c10::StrongTypePtr(nullptr, custom_class_type), 1);
      Stack stack({obj, input});
      custom_class_type->getMethod("__setstate__").run(stack);
      return obj;
    } else {
      auto dict = std::move(input).toGenericDict();
      size_t ndict = dict.size();
      auto obj = c10::ivalue::Object::create(type, ndict);
      auto it = dict.begin();
      for (size_t i = 0; i < ndict; ++i) {
        std::stringstream name;
        name << it->key();
        cls->addOrCheckAttribute(name.str(), it->key().type());
        obj->setSlot(i, it->value());
        ++it;
      }
      return obj;
    }
  };

  auto read_record = [&](const std::string& name) {
    std::stringstream ss;
    ss << archive_name << "/" << name;
    return std::get<0>(reader_->getRecord(ss.str()));
  };

  Unpickler unpickler(
      reader,
      std::move(type_resolver),
      std::move(obj_loader),
      std::move(read_record),
      device_);
  return unpickler.parse_ivalue();
}

} // namespace

// Forward declare so that _load_for_mobile() overloads can
// call this method directly.
mobile::Module _load_for_mobile_impl(
    std::unique_ptr<ReadAdapterInterface> rai,
    c10::optional<c10::Device> device,
    ExtraFilesMap& extra_files,
    uint64_t module_load_options);

mobile::Module _load_for_mobile(
    std::istream& in,
    c10::optional<at::Device> device) {
  ExtraFilesMap extra_files;
  return _load_for_mobile(in, device, extra_files);
}

mobile::Module _load_for_mobile(
    const std::string& filename,
    c10::optional<at::Device> device) {
  ExtraFilesMap extra_files;
  return _load_for_mobile(filename, device, extra_files);
}

mobile::Module _load_for_mobile(
    std::unique_ptr<ReadAdapterInterface> rai,
    c10::optional<c10::Device> device) {
  ExtraFilesMap extra_files;
  return _load_for_mobile(std::move(rai), device, extra_files);
}

mobile::Module _load_for_mobile(
    std::istream& in,
    c10::optional<at::Device> device,
    ExtraFilesMap& extra_files) {
  std::unique_ptr<IStreamAdapter> rai = std::make_unique<IStreamAdapter>(&in);
  auto module = _load_for_mobile(std::move(rai), device, extra_files);
  return module;
}

mobile::Module _load_for_mobile(
    const std::string& filename,
    c10::optional<at::Device> device,
    ExtraFilesMap& extra_files) {
  std::unique_ptr<FileAdapter> rai = std::make_unique<FileAdapter>(filename);
  auto module = _load_for_mobile(std::move(rai), device, extra_files);
  return module;
}

mobile::Module _load_for_mobile(
    const std::string& filename,
    c10::optional<at::Device> device,
    ExtraFilesMap& extra_files,
    uint64_t module_load_options) {
  std::unique_ptr<FileAdapter> rai = std::make_unique<FileAdapter>(filename);
  auto module = _load_for_mobile_impl(
      std::move(rai), device, extra_files, module_load_options);
  return module;
}

mobile::Module _load_for_mobile(
    std::unique_ptr<ReadAdapterInterface> rai,
    c10::optional<c10::Device> device,
    ExtraFilesMap& extra_files) {
  auto module = _load_for_mobile_impl(
      std::move(rai), device, extra_files, _default_mobile_module_load_options);
  return module;
}

mobile::Module _load_for_mobile_impl(
    std::unique_ptr<ReadAdapterInterface> rai,
    c10::optional<c10::Device> device,
    ExtraFilesMap& extra_files,
    uint64_t module_load_options) {
  auto observer = torch::observerConfig().getModuleObserver();
  auto instance_key = std::rand();
  if (observer) {
    observer->onEnterLoadModel(instance_key);
  }
  const size_t model_size = rai != nullptr ? rai->size() : 0;
  auto reader = torch::make_unique<PyTorchStreamReader>(std::move(rai));
  BytecodeDeserializer deserializer(std::move(reader), module_load_options);
  try {
    mobile::Module result = deserializer.deserialize(device, extra_files);
    std::unordered_map<std::string, std::string> copied_metadata =
        result.metadata();
    if (result.metadata().find("model_name") == result.metadata().end()) {
      copied_metadata["model_name"] = result.name();
    }
    copied_metadata["model_size"] = c10::guts::to_string(model_size);
    if (observer) {
      observer->onExitLoadModel(instance_key, copied_metadata);
    }
    return result;
  } catch (c10::Error& error) {
    if (observer) {
      observer->onFailLoadModel(
          instance_key,
          error.what(),
          deserializer.deserializeMetadata(std::move(device)));
    }
    TORCH_RETHROW(error);
  } catch (...) {
    auto currentException = std::current_exception();
    try {
      if (!currentException) {
        TORCH_CHECK(false, "Unknown exception");
      } else {
        try {
          std::rethrow_exception(currentException);
        } catch (const std::exception& e) {
          TORCH_CHECK(false, e.what());
        }
      }
    } catch (c10::Error& error) {
      if (observer) {
        observer->onFailLoadModel(
            instance_key,
            error.what(),
            deserializer.deserializeMetadata(std::move(device)));
      }
      TORCH_RETHROW(error);
    }
  }
}

void _load_extra_only_for_mobile(
    const std::string& filename,
    c10::optional<at::Device> device,
    ExtraFilesMap& extra_files) {
  std::unique_ptr<FileAdapter> rai = std::make_unique<FileAdapter>(filename);
  auto observer = torch::observerConfig().getModuleObserver();
  auto instance_key = std::rand();
  if (observer) {
    observer->onEnterLoadModel(instance_key);
  }
  auto reader = torch::make_unique<PyTorchStreamReader>(std::move(rai));
  BytecodeDeserializer deserializer(std::move(reader));
  deserializer.deserialize_only_extra(device, extra_files);
}

} // namespace jit
} // namespace torch<|MERGE_RESOLUTION|>--- conflicted
+++ resolved
@@ -463,12 +463,7 @@
   auto meta_dict = readMobileMetadata(mcu);
   auto m = mobile::Module(readArchive("data", mcu).toObject(), meta_dict, mcu);
 #if defined(SYMBOLICATE_MOBILE_DEBUG_HANDLE)
-<<<<<<< HEAD
-  std::unique_ptr<MobileDebugTable> debug_table =
-      std::make_unique<MobileDebugTable>(reader_, compilation_unit_);
-=======
-  MobileDebugTable debug_table = MobileDebugTable(reader_);
->>>>>>> 0f59efb2
+  MobileDebugTable debug_table = MobileDebugTable(reader_, compilation_unit_);
   m.setDebugTable(std::move(debug_table));
 #endif
   return m;
