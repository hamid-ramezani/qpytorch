from .node import Node, Argument, Target, map_arg, _type_repr, _get_qualified_name

from typing import Callable, Any, List, Dict, Optional, Tuple, Set
import torch
import keyword
import re
import builtins

def _shadows_builtin_name(name: str) -> bool:
    return name in builtins.__dict__ or name in keyword.kwlist or name in {'inf', 'nan', 'NoneType'}

def _is_magic(x: str) -> bool:
    return x.startswith('__') and x.endswith('__')

def _snake_case(s: str) -> str:
    """
    Transforms the given string ``s`` to a Python-style variable name

    Examples:
        ``mod.snake_case`` -> ``mod.snake_case``
        ``mod.pascalCase``-> ``mod.pascal_case``
        ``mod.ALL_CAPS`` -> ``mod.all_caps``
    """
    chars = []
    prev_lower = False
    for c in s:
        if prev_lower and c.isupper():
            chars.append('_')
        chars.append(c.lower())
        prev_lower = c.islower()
    return ''.join(chars)

<<<<<<< HEAD
def get_qualified_name(func: Callable[..., Any]) -> str:
    # things like getattr just appear in builtins
    if getattr(builtins, func.__name__, None) is func:
        return func.__name__
    name = func.__name__
    module = _find_module_of_method(func)
    module = module.replace('torch._ops', 'torch.ops')  # WAR for bug in how torch.ops assigns module
    return f'{module}.{name}'


def _get_print_name(qualname: str) -> str:
    """
    Encodes the following rule:
    - torch-related functions are printed as fully qualified (e.g. 'torch.sin(…)').
    - All other functions are printed by their base name (e.g. foo.bar.baz becomes 'baz(…)').

    This is the inverse of the rule in '_get_import_str()'.
    """
    base_module = qualname.partition('.')[0]
    if base_module == 'torch':
        return qualname
    return qualname.rpartition('.')[2]


def _get_import_str(qualname: str) -> Optional[str]:
    """
    Encodes the following import rule:
    - 'torch' is always imported as a base name (e.g. 'import torch').
    - 'typing' is imported as a base name (e.g. 'import typing').
    - Single-atom names are not imported (e.g. 'len', 'getattr').
    - All other names are imported as 'from foo.bar import baz'.

    This is the inverse of the rule in '_get_print_name()'.
    """
    base_module_name = qualname.partition('.')[0]
    if base_module_name == 'torch' or base_module_name == 'typing':
        return f'import {base_module_name}'

    module_name, _sep, type_name = qualname.rpartition('.')
    if len(module_name) == 0:
        # This was a single-atom qualified name, like 'getattr', or 'len'
        return None

    return f'from {module_name} import {type_name}'


# this is fixed on master, WAR for 1.5
def _find_module_of_method(orig_method: Callable[..., Any]) -> str:
    name = orig_method.__name__
    module = orig_method.__module__
    if module is not None:
        return module
    for guess in [torch, torch.nn.functional]:
        if getattr(guess, name, None) is orig_method:
            return guess.__name__
    raise RuntimeError(f'cannot find module for {orig_method}')

=======
>>>>>>> 8a909021
def _format_args(args: Tuple[Argument, ...], kwargs: Dict[str, Argument]) -> str:
    args_s = ', '.join(repr(a) for a in args)
    kwargs_s = ', '.join(f'{k} = {repr(v)}' for k, v in kwargs.items())
    if args_s and kwargs_s:
        return f'{args_s}, {kwargs_s}'
    return args_s or kwargs_s

def _format_target(base: str, target: str) -> str:
    elems = target.split('.')
    r = base
    for e in elems:
        if not e.isidentifier():
            r = f'getattr({r}, "{e}")'
        else:
            r = f'{r}.{e}'
    return r

class _InsertPoint:
    def __init__(self, graph, new_insert):
        self.graph = graph
        self.orig_insert, graph._insert = graph._insert, new_insert

    def __enter__(self):
        pass

    def __exit__(self, type, value, tb):
        self.graph._insert = self.orig_insert

class _node_list:
    def __init__(self, graph: 'Graph', direction: str = '_next'):
        assert direction in ['_next', '_prev']
        self.graph = graph
        self.direction = direction

    def __len__(self):
        return self.graph._len

    def __iter__(self):
        root, direction = self.graph._root, self.direction
        cur = getattr(root, direction)
        while cur is not root:
            if not cur._erased:
                yield cur
            cur = getattr(cur, direction)

    def __reversed__(self):
        return _node_list(self.graph, '_next' if self.direction == '_prev' else '_prev')

class Graph:
    """
    ``Graph`` is the main data structure used in the FX Intermediate Representation.
    It consists of a series of ``Node`` s, each representing callsites (or other
    syntactic constructs). The list of ``Node`` s, taken together, constitute a
    valid Python function.

    For example, the following code

    .. code-block:: python

        import torch
        import torch.fx

        class MyModule(torch.nn.Module):
            def __init__(self):
                super().__init__()
                self.param = torch.nn.Parameter(torch.rand(3, 4))
                self.linear = torch.nn.Linear(4, 5)

            def forward(self, x):
                return torch.topk(torch.sum(self.linear(x + self.linear.weight).relu(), dim=-1), 3)

        m = MyModule()
        gm = torch.fx.symbolic_trace(m)

    Will produce the following Graph::

        print(gm.graph)

    .. code-block:: text

        graph(x):
            %linear_weight : [#users=1] = self.linear.weight
            %add_1 : [#users=1] = call_function[target=operator.add](args = (%x, %linear_weight), kwargs = {})
            %linear_1 : [#users=1] = call_module[target=linear](args = (%add_1,), kwargs = {})
            %relu_1 : [#users=1] = call_method[target=relu](args = (%linear_1,), kwargs = {})
            %sum_1 : [#users=1] = call_function[target=torch.sum](args = (%relu_1,), kwargs = {dim: -1})
            %topk_1 : [#users=1] = call_function[target=torch.topk](args = (%sum_1, 3), kwargs = {})
            return topk_1

    For the semantics of operations represented in the ``Graph``, please see :class:`Node`.
    """
    def __init__(self):
        """
        Construct an empty Graph.
        """
        self._root : Node = Node(self, '', 'root', '', (), {})
        self._used_names : Dict[str, int] = {}  # base name -> number
        self._insert = self._root.prepend
        self._len = 0

    @property
    def nodes(self) -> _node_list:
        """
        Get the list of Nodes that constitute this Graph.

        Note that this ``Node`` list representation is a doubly-linked list. Mutations
        during iteration (e.g. delete a Node, add a Node) are safe.

        Returns:

            A doubly-linked list of Nodes. Note that ``reversed`` can be called on
            this list to switch iteration order.
        """
        return _node_list(self)

    def graph_copy(self, g : 'Graph', val_map : Dict[Node, Node]) -> 'Optional[Argument]':
        """
        Copy all nodes from a given graph into ``self``.

        Args:

            g (Graph): The source graph from which to copy Nodes.

            val_map (Dict[Node, Node]): a dictionary that will be populated with a mapping
                from nodes in ``g`` to nodes in ``self``. Note that ``val_map`` can be passed
                in with values in it already to override copying of certain values.

        Returns:

            The value in ``self`` that is now equivalent to the output value in ``g``,
            if ``g`` had an ``output`` node. ``None`` otherwise.
        """
        for node in g.nodes:
            if node in val_map:
                continue
            if node.op == 'output':
                rv = map_arg(node.args[0], lambda n: val_map[n])
                return rv
            val_map[node] = self.node_copy(node, lambda n : val_map[n])
        return None

    def __deepcopy__(self, memo=None) -> 'Graph':
        """
        Explicitly implement __deepcopy__ to prevent excessive recursion depth
        from the default implementation. This uses graph_copy to copy the nodes
        in an iterative way, rather than recursive. It also populates the
        memoization table to prevent unnecessary copies (e.g. references to
        nodes or other parts of the Graph from a custom GraphModule implementation
        """
        memo = memo if memo else {}
        g = Graph()
        output_val = g.graph_copy(self, val_map=memo)
        g.output(output_val)
        return g

    def create_node(self, op: str, target: 'Target',
                    args: Optional[Tuple['Argument', ...]] = None,
                    kwargs: Optional[Dict[str, 'Argument']] = None,
                    name: Optional[str] = None,
                    type_expr: Optional[Any] = None) -> Node:
        """
        Create a ``Node`` and add it to the ``Graph`` at the current insert-point.
        Note that the current insert-point can be set via :meth:`Graph.inserting_before`
        and :meth:`Graph.inserting_after`.

        Args:
            op (str): the opcode for this Node. One of 'call_function', 'call_method', 'get_attr',
                'call_module', 'placeholder', or 'output'. The semantics of these opcodes are
                described in the ``Graph`` docstring.

            args (Optional[Tuple[Argument, ...]]): is a tuple of arguments to this node.

            kwargs (Optional[Dict[str, Argument]]): the kwargs of this Node

            name (Optional[str]): an optional string name for the ``Node``.
                This will influence the name of the value assigned to in the
                Python generated code.

            type_expr (Optional[Any]): an optional type annotation representing the
                Python type the output of this node will have.

        Returns:

            The newly-created and inserted node.
        """
        assert op in ('call_function', 'call_method', 'get_attr', 'call_module', 'placeholder', 'output')
        args = () if args is None else args
        kwargs = {} if kwargs is None else kwargs
        assert isinstance(args, tuple), "args must be a tuple"
        assert isinstance(kwargs, dict), "kwargs must be a dict"
        unique_name = self._create_unique_name(name if name is not None else self._target_to_str(target))
        n = Node(self, unique_name, op, target, args, kwargs, type_expr)
        self._insert(n)
        self._len += 1
        return n

    def erase_node(self, to_erase : Node) -> None:
        """
        Erases a ``Node`` from the ``Graph``. Throws an exception if
        there are still users of that node in the ``Graph``.

        Args:

            to_erase (Node): The ``Node`` to erase from the ``Graph``.
        """
        if len(to_erase.users) > 0:
            raise RuntimeError(f'Tried to erase Node {to_erase} but it still had {len(to_erase.users)} '
                               f'users in the graph: {to_erase.users}!')

        to_erase._remove_from_list()
        to_erase._erased = True  # iterators may retain handles to erased nodes
        self._len -= 1

        # Null out this Node's argument nodes so that the Nodes referred to
        # can update their ``users`` accordingly
        new_args = map_arg(to_erase.args, lambda n: None)
        assert isinstance(new_args, tuple)
        to_erase.args = new_args
        new_kwargs = map_arg(to_erase.kwargs, lambda n: None)
        assert isinstance(new_kwargs, dict)
        to_erase.kwargs = new_kwargs

    def inserting_before(self, n: Optional[Node] = None):
        """Set the point at which create_node and companion methods will insert into the graph.
        When used within a 'with' statement, this will temporary set the insert point and
        then restore it when the with statement exits::

            with g.inserting_before(n):
                ... # inserting before node n
            ... # insert point restored to what it was previously
            g.inserting_before(n) #  set the insert point permanently

        Args:
            n (Optional[Node]): The node before which to insert. If None this will insert before
              the beginning of the entire graph.

        Returns:
            A resource manager that will restore the insert point on ``__exit__``.
        """
        if n is None:
            return self.inserting_after(self._root)
        assert n.graph == self, "Node to insert before is not in graph."
        return _InsertPoint(self, n.prepend)

    def inserting_after(self, n: Optional[Node] = None):
        """Set the point at which create_node and companion methods will insert into the graph.
        When used within a 'with' statement, this will temporary set the insert point and
        then restore it when the with statement exits::

            with g.inserting_after(n):
                ... # inserting after node n
            ... # insert point restored to what it was previously
            g.inserting_after(n) #  set the insert point permanently

        Args:
            n (Optional[Node]): The node before which to insert. If None this will insert after
              the beginning of the entire graph.

        Returns:
            A resource manager that will restore the insert point on ``__exit__``.
        """
        if n is None:
            return self.inserting_before(self._root)
        assert n.graph == self, "Node to insert after is not in graph."
        return _InsertPoint(self, n.append)

    # sugar for create_node when you know the op
    def placeholder(self, name: str, type_expr: Optional[Any] = None) -> Node:
        """
        Insert a ``placeholder`` node into the Graph. A ``placeholder`` represents
        a function input.

        Args:

            name (str): A name for the input value. This corresponds to the name
                of the positional argument to the function this ``Graph`` represents.

            type_expr (Optional[Any]): an optional type annotation representing the
                Python type the output of this node will have. This is needed in some
                cases for proper code generation (e.g. when the function is used
                subsequently in TorchScript compilation).

        .. note::
            The same insertion point and type expression rules apply for this method
            as ``Graph.create_node``.
        """
        return self.create_node('placeholder', name, type_expr=type_expr)

    def get_attr(self, qualified_name: str, type_expr: Optional[Any] = None) -> Node:
        """
        Insert a ``get_attr`` node into the Graph. A ``get_attr`` ``Node`` represents the
        fetch of an attribute from the ``Module`` hierarchy.

        Args:

            qualified_name (str): the fully-qualified name of the attribute to be retrieved.
                For example, if the traced Module has a submodule named ``foo``, which has a
                submodule named ``bar``, which has an attribute named ``baz``, the qualified
                name ``foo.bar.baz`` should be passed as ``qualified_name``.

            type_expr (Optional[Any]): an optional type annotation representing the
                Python type the output of this node will have.


        Returns:

            The newly-created and inserted ``get_attr`` node.

        .. note::
            The same insertion point and type expression rules apply for this method
            as ``Graph.create_node``.
        """
        return self.create_node('get_attr', qualified_name, type_expr=type_expr)

    def call_module(self,
                    module_name: str,
                    args: Optional[Tuple['Argument', ...]] = None,
                    kwargs: Optional[Dict[str, 'Argument']] = None,
                    type_expr: Optional[Any] = None) -> Node:
        """
        Insert a ``call_module`` ``Node`` into the ``Graph``. A ``call_module`` node
        represents a call to the forward() function of a ``Module`` in the ``Module``
        hierarchy.

        Args:

            module_name (str): The qualified name of the ``Module`` in the ``Module``
                hierarchy to be called. For example, if the traced ``Module`` has a
                submodule named ``foo``, which has a submodule named ``bar``, the
                qualified name ``foo.bar`` should be passed as ``module_name`` to
                call that module.

            args (Optional[Tuple[Argument, ...]]): The positional arguments to be passed
                to the called method. Note that this should *not* include a ``self`` argument.

            kwargs (Optional[Dict[str, Argument]]): The keyword arguments to be passed
                to the called method

            type_expr (Optional[Any]): an optional type annotation representing the
                Python type the output of this node will have.

        Returns:

            The newly-created and inserted ``call_module`` node.

        .. note::
            The same insertion point and type expression rules apply for this method
            as :meth:`Graph.create_node`.
        """
        return self.create_node('call_module', module_name, args, kwargs, type_expr=type_expr)

    def call_method(self,
                    method_name: str,
                    args: Optional[Tuple['Argument', ...]] = None,
                    kwargs: Optional[Dict[str, 'Argument']] = None,
                    type_expr: Optional[Any] = None) -> Node:
        """
        Insert a ``call_method`` ``Node`` into the ``Graph``. A ``call_method`` node
        represents a call to a given method on the 0th element of ``args``.

        Args:

            method_name (str): The name of the method to apply to the self argument.
                For example, if args[0] is a ``Node`` representing a ``Tensor``,
                then to call ``relu()`` on that ``Tensor``, pass ``relu`` to ``method_name``.

            args (Optional[Tuple[Argument, ...]]): The positional arguments to be passed
                to the called method. Note that this *should* include a ``self`` argument.

            kwargs (Optional[Dict[str, Argument]]): The keyword arguments to be passed
                to the called method

            type_expr (Optional[Any]): an optional type annotation representing the
                Python type the output of this node will have.

        Returns:

            The newly created and inserted ``call_method`` node.

        .. note::
            The same insertion point and type expression rules apply for this method
            as :meth:`Graph.create_node`.
        """
        return self.create_node('call_method', method_name, args, kwargs, type_expr=type_expr)

    def call_function(self,
                      the_function: Callable[..., Any],
                      args: Optional[Tuple['Argument', ...]] = None,
                      kwargs: Optional[Dict[str, 'Argument']] = None,
                      type_expr: Optional[Any] = None) -> Node:
        """
        Insert a ``call_function`` ``Node`` into the ``Graph``. A ``call_function`` node
        represents a call to a Python callable, specified by ``the_function``. ``the_function``
        can be

        Args:

            the_function (Callable[..., Any]): The function to be called. Can be any PyTorch
                operator, Python function, or member of the ``builtins`` or ``operator``
                namespaces.

            args (Optional[Tuple[Argument, ...]]): The positional arguments to be passed
                to the called function.

            kwargs (Optional[Dict[str, Argument]]): The keyword arguments to be passed
                to the called function

            type_expr (Optional[Any]): an optional type annotation representing the
                Python type the output of this node will have.

        Returns

            The newly created and inserted ``call_function`` node.

        .. note::
            The same insertion point and type expression rules apply for this method
            as :meth:`Graph.create_node`.
        """
        return self.create_node('call_function', the_function, args, kwargs, type_expr=type_expr)

    def node_copy(self, node: Node, arg_transform: Callable[[Node], 'Argument'] = lambda x: x) -> Node:
        """
        Copy a node from one graph into another. ``arg_transform`` needs to transform arguments from
        the graph of node to the graph of self. Example::

            # Copying all the nodes in `g` into `new_graph`
            g : torch.fx.Graph = ...
            new_graph = torch.fx.graph()
            value_remap = {}
            for node in g.nodes:
                value_remap[node] = new_graph.node_copy(node, lambda n : value_remap[n])

        Args:

            node (Node): The node to copy into ``self``.

            arg_transform (Callable[[Node], Argument]): A function that transforms
                ``Node`` arguments in node's ``args`` and ``kwargs`` into the
                equivalent argument in ``self``. In the simplest case, this should
                retrieve a value out of a table mapping Nodes in the original
                graph to ``self``.
        """
        args = map_arg(node.args, arg_transform)
        kwargs = map_arg(node.kwargs, arg_transform)
        assert isinstance(args, tuple)
        assert isinstance(kwargs, dict)
        return self.create_node(node.op, node.target, args, kwargs, node.name, node.type)

    def output(self, result: 'Argument', type_expr: Optional[Any] = None):
        """
        Insert an ``output`` ``Node`` into the ``Graph``. An ``output`` node represents
        a ``return`` statement in Python code. ``result`` is the value that should
        be returned.

        Args:

            result (Argument): The value to be returned.

            type_expr (Optional[Any]): an optional type annotation representing the
                Python type the output of this node will have.

        .. note::

            The same insertion point and type expression rules apply for this method
            as ``Graph.create_node``.
        """
        return self.create_node(op='output', target='output', args=(result,), type_expr=type_expr)

    def _target_to_str(self, target : Target) -> str:
        if callable(target):
            op = target.__name__
            self._used_names.setdefault(op)
        else:
            assert isinstance(target, str)
            op = target
            if _is_magic(op):
                op = op[2:-2]
        op = _snake_case(op)
        return op

    def _create_unique_name(self, candidate : str) -> str:
        # delete all characters that are illegal in a Python identifier
        candidate = re.sub('[^0-9a-zA-Z_]+', '_', candidate)
        if candidate[0].isdigit():
            candidate = f'_{candidate}'

        def illegal_shadowing_name(name : str) -> bool:
            return hasattr(torch, name) or \
                hasattr(torch.nn.functional, name) or \
                hasattr(torch.nn, name) or \
                _shadows_builtin_name(name)

        while candidate in self._used_names or illegal_shadowing_name(candidate):
            match = re.match(r"(.*)_(\d+)$", candidate)
            if match is None:
                candidate = candidate + '_1'
            else:
                base, num = match.group(1, 2)
                candidate = f'{base}_{int(num) + 1}'

        self._used_names.setdefault(candidate)
        return candidate

    def python_code(self, root_module: str) -> str:
        """
        Turn this ``Graph`` into valid Python code.

        Args:

            root_module (str): The name of the root module on which to look-up
                qualified name targets. This is usually 'self'.

        Returns:

            The string source code generated from this ``Graph``.
        """
        free_vars: List[str] = []
        qualnames_used: Set[str] = set()
        body: List[str] = []

        # Wrap string in list to pass by reference
        maybe_return_annotation : List[str] = ['']

        def type_repr(o : Any):
            typename = _type_repr(o)

            # Common case: this is a regular module name like 'foo.bar.baz'
            if all(x.isidentifier() for x in typename.split('.')):
                qualnames_used.add(typename)
                return _get_print_name(typename)

            # this is a constructor type, e.g. typing.List[torch.Tensor]
            qualnames_used.add(o.__module__)
            for sub_type in o.__args__:
                # make sure we have torch.Tensor
                type_repr(sub_type)
            return typename


        # Run through reverse nodes and record the first instance of a use
        # of a given node. This represents the *last* use of the node in the
        # execution order of the program, which we will use to free unused
        # values
        node_to_last_use : Dict[Node, Node] = {}
        user_to_last_uses : Dict[Node, List[Node]] = {}

        def register_last_uses(n : Node, user : Node):
            if n not in node_to_last_use:
                node_to_last_use[n] = user
                user_to_last_uses.setdefault(user, []).append(n)

        for node in reversed(self.nodes):
            map_arg(node.args, lambda n: register_last_uses(n, node))
            map_arg(node.kwargs, lambda n: register_last_uses(n, node))

        def delete_unused_values(user : Node):
            """
            Delete values after their last use. This ensures that values that are
            not used in the remainder of the code are freed and the memory usage
            of the code is optimal.
            """
            if user.op == 'placeholder':
                return
            if user.op == 'output':
                body.append('\n')
                return
            nodes_to_delete = user_to_last_uses.get(user, [])
            if len(nodes_to_delete):
                to_delete_str = ' = '.join([n.name for n in nodes_to_delete] + ['None'])
                body.append(f';  {to_delete_str}\n')
            else:
                body.append('\n')

        def emit_node(node : Node):
            if node.op == 'placeholder':
                assert isinstance(node.target, str)
                maybe_type_annotation = '' if node.type is None else f' : {type_repr(node.type)}'
                maybe_default_arg = '' if not node.args else f' = {repr(node.args[0])}'
                free_vars.append(f'{node.target}{maybe_type_annotation}{maybe_default_arg}')
                raw_name = node.target.replace('*', '')
                if raw_name != node.name:
                    body.append(f'{node.name} = {raw_name}\n')
                return
            elif node.op == 'call_method':
                assert isinstance(node.target, str)
                body.append(
                    f'{node.name} = {_format_target(repr(node.args[0]), node.target)}'
                    f'({_format_args(node.args[1:], node.kwargs)})')
                return
            elif node.op == 'call_function':
                assert callable(node.target)
                # pretty print operators
                if node.target.__module__ == '_operator' and node.target.__name__ in magic_methods:
                    assert isinstance(node.args, tuple)
                    body.append(f'{node.name} = {magic_methods[node.target.__name__].format(*(repr(a) for a in node.args))}')
                    return
<<<<<<< HEAD
                qualified_name = get_qualified_name(node.target)
                qualnames_used.add(qualified_name)
                print_name = _get_print_name(qualified_name)
                if print_name == 'getattr' and \
=======
                qualified_name = _get_qualified_name(node.target)
                register_modules_used(qualified_name)
                if qualified_name == 'getattr' and \
>>>>>>> 8a909021
                   isinstance(node.args, tuple) and \
                   isinstance(node.args[1], str) and \
                   node.args[1].isidentifier():
                    # pretty print attribute access
                    body.append(f'{node.name} = {_format_target(repr(node.args[0]), node.args[1])}')
                    return
                body.append(f'{node.name} = {print_name}({_format_args(node.args, node.kwargs)})')
                return
            elif node.op == 'call_module':
                assert isinstance(node.target, str)
                body.append(f'{node.name} = {_format_target(root_module, node.target)}({_format_args(node.args, node.kwargs)})')
                return
            elif node.op == 'get_attr':
                assert isinstance(node.target, str)
                body.append(f'{node.name} = {_format_target(root_module, node.target)}')
                return
            elif node.op == 'output':
                if node.type is not None:
                    maybe_return_annotation[0] = f" -> {type_repr(node.type)}"
                body.append(f'return {repr(node.args[0])}')
                return
            raise NotImplementedError(f'node: {node.op} {node.target}')

        for node in self.nodes:
            # NOTE: emit_node does not emit a string with newline. It depends
            # on delete_unused_values to append one
            emit_node(node)
            delete_unused_values(node)

        # repr() for inf and nan floating point values aren't parseable by
        # python as literals. Explicitly import the names from the ``math`` module.
        import_strs: Set[str] = set()
        for qualname in qualnames_used:
            import_str = _get_import_str(qualname)
            if import_str is not None:
                import_strs.add(import_str)

        import_block = '\n'.join(sorted(import_strs))

        if len(body) == 0:
            # If the Graph has no non-placeholder nodes, no lines for the body
            # have been emitted. To continue to have valid Python code, emit a
            # single pass statement
            body.append('pass\n')

        code = ''.join(body)
        code = '\n'.join('    ' + line for line in code.split('\n'))
        fn_code = f"""
{import_block}
def forward(self, {', '.join(free_vars)}){maybe_return_annotation[0]}:
{code}"""

        return fn_code

    def __str__(self) -> str:
        """
        Print a human-readable (not machine-readable) string representation
        of this Graph
        """
        placeholder_names : List[str] = []
        # This is a one-element array just so ``format_node`` can modify the closed
        # over value
        maybe_return_typename : List[str] = ['']

        node_strs = [node.format_node(placeholder_names) for node in self.nodes]
        param_str = ', '.join(placeholder_names)
        s = f'graph({param_str}){maybe_return_typename[0]}:'
        for node_str in node_strs:
            if node_str:
                s += '\n    ' + node_str
        return s

    def print_tabular(self):
        """
        Prints the intermediate representation of the graph in tabular
        format.
        """
        try:
            from tabulate import tabulate
        except ImportError:
            print("`print_tabular` relies on the library `tabulate`, "
                  "which could not be found on this machine. Run `pip "
                  "install tabulate` to install the library.")
        node_specs = [[n.op, n.name, n.target, n.args, n.kwargs]
                      for n in self.nodes]
        print(tabulate(node_specs,
              headers=['opcode', 'name', 'target', 'args', 'kwargs']))

    def lint(self, root : Optional[torch.nn.Module] = None):
        """
        Runs various checks on this Graph to make sure it is well-formed. In
        particular:
        - Checks Nodes have correct ownership (owned by this graph)
        - Checks Nodes appear in topological order
        - If ``root`` is provided, checks that targets exist in ``root``

        Args:

            root (Optional[torch.nn.Module]): The root module with which to check
                for targets. This is equivalent to the ``root`` argument that is
                passed when constructing a ``GraphModule``.
        """

        # Check topo order
        def check_arg(arg : Node, n : Optional[Node] = None) -> None:
            context_str = f' of Node \'{n}\' ' if n else ' '
            if arg.graph is not self:
                raise RuntimeError(f'Argument \'{arg}\'{context_str}does not belong to this Graph, '
                                   f'but was used as an argument! If you are copying nodes from another graph, make '
                                   f'sure to use ``arg_transform`` on node_copy() to remap values\n{self}')
            if arg not in seen_values:
                raise RuntimeError(f'Argument \'{arg}\'{context_str}was used before it has been '
                                   f'defined! Please check that Nodes in the graph are topologically ordered\n{self}')

        seen_names : Set[str] = set()
        seen_values : Set[Node] = set()
        for node in self.nodes:
            if node.op not in ['placeholder', 'call_method', 'call_module', 'call_function', 'get_attr', 'output']:
                raise RuntimeError(f'Node {node} had unknown opcode {node.op}!')
            if node.graph is not self:
                raise RuntimeError(f'Node \'{node}\' does not belong to this Graph!')
            map_arg(node.args, lambda arg: check_arg(arg, node))
            map_arg(node.kwargs, lambda arg: check_arg(arg, node))
            seen_values.add(node)

            if node.name in seen_names:
                raise RuntimeError(f'Node redefined name {node.name}!')
            seen_names.add(node.name)

        # Check targets are legit
        if root:
            for node in self.nodes:
                if node.op in ['get_attr', 'call_module']:
                    assert isinstance(node.target, str)
                    target_atoms = node.target.split('.')
                    m_itr = root
                    for i, atom in enumerate(target_atoms):
                        m_itr = getattr(m_itr, atom, None)
                        if m_itr is None:
                            seen_qualname = '.'.join(target_atoms[:i])
                            raise RuntimeError(f'Node {node} target {node.target} references nonexistent attribute '
                                               f'{atom} of {seen_qualname}')


reflectable_magic_methods = {
    'add': '{} + {}',
    'sub': '{} - {}',
    'mul': '{} * {}',
    'floordiv': '{} // {}',
    'truediv': '{} / {}',
    'div': '{} / {}',
    'mod': '{} % {}',
    'pow': '{} ** {}',
    'lshift': '{} << {}',
    'rshift': '{} >> {}',
    'and': '{} & {}',
    'or': '{} | {}',
    'xor': '{} ^ {}',
    'getitem': '{}[{}]'
}

magic_methods = dict({
    'eq': '{} == {}',
    'ne': '{} != {}',
    'lt': '{} < {}',
    'gt': '{} > {}',
    'le': '{} <= {}',
    'ge': '{} >= {}',
    'pos': '+{}',
    'neg': '-{}',
    'invert': '~{}'}, **reflectable_magic_methods)<|MERGE_RESOLUTION|>--- conflicted
+++ resolved
@@ -30,16 +30,6 @@
         prev_lower = c.islower()
     return ''.join(chars)
 
-<<<<<<< HEAD
-def get_qualified_name(func: Callable[..., Any]) -> str:
-    # things like getattr just appear in builtins
-    if getattr(builtins, func.__name__, None) is func:
-        return func.__name__
-    name = func.__name__
-    module = _find_module_of_method(func)
-    module = module.replace('torch._ops', 'torch.ops')  # WAR for bug in how torch.ops assigns module
-    return f'{module}.{name}'
-
 
 def _get_print_name(qualname: str) -> str:
     """
@@ -88,8 +78,6 @@
             return guess.__name__
     raise RuntimeError(f'cannot find module for {orig_method}')
 
-=======
->>>>>>> 8a909021
 def _format_args(args: Tuple[Argument, ...], kwargs: Dict[str, Argument]) -> str:
     args_s = ', '.join(repr(a) for a in args)
     kwargs_s = ', '.join(f'{k} = {repr(v)}' for k, v in kwargs.items())
@@ -686,16 +674,10 @@
                     assert isinstance(node.args, tuple)
                     body.append(f'{node.name} = {magic_methods[node.target.__name__].format(*(repr(a) for a in node.args))}')
                     return
-<<<<<<< HEAD
-                qualified_name = get_qualified_name(node.target)
+                qualified_name = _get_qualified_name(node.target)
                 qualnames_used.add(qualified_name)
                 print_name = _get_print_name(qualified_name)
                 if print_name == 'getattr' and \
-=======
-                qualified_name = _get_qualified_name(node.target)
-                register_modules_used(qualified_name)
-                if qualified_name == 'getattr' and \
->>>>>>> 8a909021
                    isinstance(node.args, tuple) and \
                    isinstance(node.args[1], str) and \
                    node.args[1].isidentifier():
