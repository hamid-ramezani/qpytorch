from __future__ import absolute_import, division, print_function, unicode_literals
from .quantize import *  # noqa: F401
from .observer import *  # noqa: F401
from .QConfig import *  # noqa: F401
from .fake_quantize import *  # noqa: F401

def default_eval_fn(model, calib_data):
    r"""
    Default evaluation function takes a torch.utils.data.Dataset or a list of
    input Tensors and run the model on the dataset
    """
    for data, target in calib_data:
        model(data)

_all__ = [
    'QuantWrapper', 'QuantStub', 'DeQuantStub', 'DEFAULT_MODULE_MAPPING',
    # Top level API for quantizing a float model
    'quantize',
    # Sub functions called by quantize
    'prepare', 'convert',
    # Sub functions for `prepare` and `swap_module`
    'propagate_qconfig', 'add_quant_dequant', 'add_observer', 'swap_module',
    'default_eval_fn',
    # Observers
    'Observer', 'WeightObserver', 'observer', 'default_observer',
    'default_weight_observer',
    # QConfig
    'QConfig', 'default_qconfig',
<<<<<<< HEAD
    # Dynamic quantization utilities
    'quantize_dynamic',
=======
    # QAT utilities
    'default_qat_qconfig', 'prepare_qat', 'quantize_qat'
>>>>>>> 31a2069a
]<|MERGE_RESOLUTION|>--- conflicted
+++ resolved
@@ -26,11 +26,8 @@
     'default_weight_observer',
     # QConfig
     'QConfig', 'default_qconfig',
-<<<<<<< HEAD
+    # QAT utilities
+    'default_qat_qconfig', 'prepare_qat', 'quantize_qat',
     # Dynamic quantization utilities
     'quantize_dynamic',
-=======
-    # QAT utilities
-    'default_qat_qconfig', 'prepare_qat', 'quantize_qat'
->>>>>>> 31a2069a
 ]