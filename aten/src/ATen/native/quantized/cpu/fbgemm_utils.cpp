#include <ATen/ATen.h>
#include <ATen/native/TensorFactories.h>

#include <ATen/native/quantized/cpu/conv_packed_params.h>
#include <ATen/native/quantized/cpu/fbgemm_utils.h>
#include <ATen/native/quantized/cpu/packed_params.h>
#include <ATen/native/quantized/cpu/serialization_versions.h>
#include <ATen/native/quantized/cpu/qnnpack_utils.h>
#include <ATen/quantized/QTensorImpl.h>
#include <ATen/quantized/Quantizer.h>

#include <c10/core/QScheme.h>
#include <c10/core/TensorOptions.h>

#include <torch/custom_class.h>

<<<<<<< HEAD
torch::jit::class_<LinearPackedParamsBase> register_linear_params();
=======
#include <ATen/native/quantized/cpu/packed_params.h>
#include <ATen/native/quantized/cpu/qnnpack_utils.h>

torch::class_<LinearPackedParamsBase> register_linear_params();
>>>>>>> 4b4184fc

#ifdef USE_FBGEMM

namespace at {
namespace native {
namespace fbgemm_utils {

namespace {

bool IsChannelsLast3d(const Tensor& tensor) {
  if (tensor.dim() != 5) {
    return false;
  }
  const int64_t C = tensor.size(1);
  const int64_t D = tensor.size(2);
  const int64_t H = tensor.size(3);
  const int64_t W = tensor.size(4);
  return tensor.stride(0) == D * H * W * C && tensor.stride(1) == 1 &&
      tensor.stride(2) == H * W * C && tensor.stride(3) == W * C &&
      tensor.stride(4) == C;
}

template <typename T>
void CopyToChannelsLast3dTensor(
    int64_t N,
    int64_t C,
    int64_t D,
    int64_t H,
    int64_t W,
    const T* src,
    T* dst) {
  const int64_t inner_size = D * H * W;
  for (int64_t i = 0; i < N; ++i) {
    for (int64_t j = 0; j < inner_size; ++j) {
      for (int64_t k = 0; k < C; ++k) {
        dst[(i * inner_size + j) * C + k] = src[(i * C + k) * inner_size + j];
      }
    }
  }
}

} // namespace

template <>
fbgemm::conv_param_t<2> MakeFbgemmConvParam<2>(
    int N,
    int C,
    int M,
    const std::vector<int>& image_shape,
    int groups,
    const std::vector<int>& kernels,
    const std::vector<int>& strides,
    const std::vector<int>& pads,
    const std::vector<int>& dilations) {
  return fbgemm::conv_param_t<2>(
      N, // batch size
      C, // input channels
      M, // output channels
      {image_shape[0], image_shape[1]}, // feature map size
      groups, // groups
      {kernels[0], kernels[1]}, // kernels
      {strides[0], strides[1]}, // strides
      {pads[0], pads[1], pads[0], pads[1]}, // paddings
      {dilations[0], dilations[1]}); // dilations
}

template <>
fbgemm::conv_param_t<3> MakeFbgemmConvParam<3>(
    int N,
    int C,
    int M,
    const std::vector<int>& image_shape,
    int groups,
    const std::vector<int>& kernels,
    const std::vector<int>& strides,
    const std::vector<int>& pads,
    const std::vector<int>& dilations) {
  return fbgemm::conv_param_t<3>(
      N, // batch size
      C, // input channels
      M, // output channels
      {image_shape[0], image_shape[1], image_shape[2]}, // feature map size
      groups, // groups
      {kernels[0], kernels[1], kernels[2]}, // kernels
      {strides[0], strides[1], strides[2]}, // strides
      {pads[0], pads[1], pads[2], pads[0], pads[1], pads[2]}, // paddings
      {dilations[0], dilations[1], dilations[2]}); // dilations
}

Tensor MakeStridedQTensorCPU(
    const IntArrayRef& sizes,
    const IntArrayRef& strides,
    const TensorOptions& options,
    QuantizerPtr quantizer) {
  AT_ASSERT(options.device().is_cpu());
  at::native::check_size_nonnegative(sizes);
  auto* allocator = at::getCPUAllocator();
  const int64_t nelements = at::prod_intlist(sizes);
  auto dtype = options.dtype();
  TORCH_CHECK(
      isQIntType(typeMetaToScalarType(dtype)),
      "ScalarType is not supported in new_qtensor_cpu.");
  int64_t size_bytes = nelements * dtype.itemsize();
  auto storage = c10::make_intrusive<StorageImpl>(
      StorageImpl::use_byte_size_t(),
      size_bytes,
      allocator->allocate(size_bytes),
      allocator,
      /* resizable = */ true);
  auto tensor = detail::make_tensor<QTensorImpl>(
      storage,
      at::DispatchKeySet(at::DispatchKey::QuantizedCPU),
      dtype,
      quantizer);
  get_qtensorimpl(tensor)->set_sizes_and_strides(sizes, strides);
  return tensor;
}

Tensor MakeEmptyAffineQuantizedChannelsLast3dTensor(
    int64_t N,
    int64_t C,
    int64_t D,
    int64_t H,
    int64_t W,
    const TensorOptions& options,
    double scale,
    int64_t zero_point) {
  return MakeStridedQTensorCPU(
      {N, C, D, H, W},
      {D * H * W * C, 1, H * W * C, W * C, C},
      options,
      make_per_tensor_affine_quantizer(
          scale, zero_point, typeMetaToScalarType(options.dtype())));
}

Tensor MakeEmptyPerChannelAffineQuantizedChannelsLast3dTensor(
    int64_t N,
    int64_t C,
    int64_t D,
    int64_t H,
    int64_t W,
    const TensorOptions& options,
    const Tensor& scales,
    const Tensor& zero_points) {
  return MakeStridedQTensorCPU(
      {N, C, D, H, W},
      {D * H * W * C, 1, H * W * C, W * C, C},
      options,
      make_per_channel_affine_quantizer(
          scales,
          zero_points,
          0, // axis
          typeMetaToScalarType(options.dtype())));
}

Tensor ConvertToChannelsLast3dTensor(const Tensor& src) {
  TORCH_CHECK(src.dim() == 5);
  Tensor dst;
  if (IsChannelsLast3d(src)) {
    dst = src;
  } else {
    const int64_t N = src.size(0);
    const int64_t C = src.size(1);
    const int64_t D = src.size(2);
    const int64_t H = src.size(3);
    const int64_t W = src.size(4);
    dst = MakeStridedQTensorCPU(
        {N, C, D, H, W},
        {D * H * W * C, 1, H * W * C, W * C, C},
        src.options(),
        src.quantizer());
    AT_DISPATCH_QINT_TYPES(
        src.scalar_type(), "ConvertToChannelsLast3dTensor", [&]() {
          const Tensor src_contig = src.contiguous();
          CopyToChannelsLast3dTensor<scalar_t>(
              N,
              C,
              D,
              H,
              W,
              src_contig.data_ptr<scalar_t>(),
              dst.data_ptr<scalar_t>());
        });
  }
  return dst;
}

} // namespace fbgemm_utils
} // namespace native
} // namespace at

#endif // USE_FBGEMM

template <int kSpatialDim = 2>
<<<<<<< HEAD
CAFFE2_API torch::jit::class_<ConvPackedParamsBase<kSpatialDim>> register_conv_params() {
=======
CAFFE2_API torch::class_<ConvPackedParamsBase<kSpatialDim>> register_conv_params() {
  using SerializationType = std::tuple<
    at::Tensor,
    c10::optional<at::Tensor>,
    // these are meant to be torch::List<int64_t> but
    // it's not supported by onnx, so we'll use Tensor as
    // a workaround
    torch::List<at::Tensor>,
    torch::List<at::Tensor>,
    torch::List<at::Tensor>,
    at::Tensor>;
>>>>>>> 4b4184fc
  static auto register_conv_params =
    torch::class_<ConvPackedParamsBase<kSpatialDim>>(
        "quantized", "Conv" + c10::to_string(kSpatialDim) + "dPackedParamsBase")
    .def_pickle(
        [](const c10::intrusive_ptr<ConvPackedParamsBase<kSpatialDim>>& params)
        -> ConvPackedParamsSerializationType { // __getstate__
          at::Tensor weight;
          c10::optional<at::Tensor> bias;
          std::tie(weight, bias) = params->unpack();
          std::vector<int64_t> scalar_elements;

          torch::List<at::Tensor> all_parameters;
          for (int64_t s : params->stride()) {
            all_parameters.emplace_back(at::tensor(s));
          }
          for (int64_t p : params->padding()) {
            all_parameters.emplace_back(at::tensor(p));
          }
          for (int64_t d : params->dilation()) {
            all_parameters.emplace_back(at::tensor(d));
          }

          scalar_elements.push_back(kConvPackedParamsSerializationVersion);
          scalar_elements.push_back(params->groups());
#if kConvPackedParamsSerializationVersion > 2
            for (int64_t p : params->output_padding()) {
              all_parameters.emplace_back(at::tensor(p));
            }
            scalar_elements.push_back(params->transpose());
          }
#endif
          at::Tensor scalars = at::tensor(scalar_elements, at::kLong);

          // Make empty lists
          torch::List<at::Tensor> placeholder_list;
          placeholder_list.emplace_back(at::tensor(0));
          // Version metadata and other scalars
          return std::make_tuple(
              std::move(weight),
              std::move(bias),
              all_parameters,
              placeholder_list,
              placeholder_list,
              scalars);

        },
        [](ConvPackedParamsSerializationType state)
        -> c10::intrusive_ptr<ConvPackedParamsBase<kSpatialDim>> { // __setstate__
          at::Tensor weight;
          c10::optional<at::Tensor> bias;
          torch::List<at::Tensor> params1_tensor, params2_tensor,
            params3_tensor;
          at::Tensor scalars_tensor;
          torch::List<int64_t> stride, padding, dilation, output_padding;
          int64_t groups;
          bool transpose = false;
          std::tie(weight, bias, params1_tensor, params2_tensor, params2_tensor,
                   scalars_tensor) = state;
          if (scalars_tensor.numel() == 1) {  // Version 1
            for (at::Tensor s : params1_tensor) {
              stride.emplace_back(s[0].item<int64_t>());
            }
            for (at::Tensor p : params2_tensor) {
              padding.emplace_back(p[0].item<int64_t>());
            }
            for (at::Tensor d : params3_tensor) {
              dilation.emplace_back(d[0].item<int64_t>());
            }
            groups = scalars_tensor[0].item<int64_t>();
          } else {  // Version > 1
            int64_t version = scalars_tensor[0].item<int64_t>();
            int idx = 0;
            for (; idx < kSpatialDim; ++idx) {
              at::Tensor s = params1_tensor[idx];
              stride.emplace_back(s[0].item<int64_t>());
            }
            for (; idx < 2 * kSpatialDim; ++idx) {
              at::Tensor p = params1_tensor[idx];
              padding.emplace_back(p[0].item<int64_t>());
            }
            for (; idx < 3 * kSpatialDim; ++idx) {
              at::Tensor d = params1_tensor[idx];
              dilation.emplace_back(d[0].item<int64_t>());
            }
            groups = scalars_tensor[1].item<int64_t>();
            switch (version) {
              case 2: break;
              case 3: {
                for (; idx < 4 * kSpatialDim; ++idx) {
                  at::Tensor p = params1_tensor[idx];
                  output_padding.emplace_back(p[0].item<int64_t>());
                }
                transpose = scalars_tensor[2].item<bool>();
                break;
              }
              default: {
                TORCH_CHECK(false, "Unsupported version ", version);
              }
            }
          }
          auto& ctx = at::globalContext();

#ifdef USE_FBGEMM
          if (ctx.qEngine() == at::QEngine::FBGEMM) {
            return PackedConvWeight<kSpatialDim>::prepack(
                weight,
                bias,
                stride,
                padding,
                dilation,
                groups);
          }
#endif // USE_FBGEMM
#ifdef USE_PYTORCH_QNNPACK
          if (ctx.qEngine() == at::QEngine::QNNPACK) {
            TORCH_CHECK(
                kSpatialDim == 2,
                "prepack/__setstate__: QNNPACK only supports Conv2d "
                "now.");
            return PackedConvWeightsQnnp<kSpatialDim>::prepack(
                weight,
                bias,
                stride,
                padding,
                dilation,
                groups);
          }
#endif // USE_PYTORCH_QNNPACK
          TORCH_CHECK(
              false,
              "Didn't find engine for when deserializing ConvPackedParams: ",
              toString(ctx.qEngine()));
        })
    .def("weight", [](const c10::intrusive_ptr<ConvPackedParamsBase<kSpatialDim>>& self) {
                     at::Tensor weight;
                     c10::optional<at::Tensor> bias;
                     std::tie(weight, bias) = self->unpack();
                     return weight;
                   })
    .def("bias", [](const c10::intrusive_ptr<ConvPackedParamsBase<kSpatialDim>>& self) {
                   at::Tensor weight;
                   c10::optional<at::Tensor> bias;
                   std::tie(weight, bias) = self->unpack();
                   return bias;
                 })
    .def("unpack", &ConvPackedParamsBase<kSpatialDim>::unpack)
    .def("stride", &ConvPackedParamsBase<kSpatialDim>::stride)
    .def("padding", &ConvPackedParamsBase<kSpatialDim>::padding)
    .def("dilation", &ConvPackedParamsBase<kSpatialDim>::dilation)
    .def("groups", &ConvPackedParamsBase<kSpatialDim>::groups);
  return register_conv_params;
}

template
CAFFE2_API torch::class_<ConvPackedParamsBase<2>> register_conv_params<2>();
template
CAFFE2_API torch::class_<ConvPackedParamsBase<3>> register_conv_params<3>();

torch::class_<LinearPackedParamsBase> register_linear_params() {
  using SerializationType = std::tuple<at::Tensor, c10::optional<at::Tensor>>;
  static auto register_linear_params =
      torch::class_<LinearPackedParamsBase>(
          "quantized", "LinearPackedParamsBase")
          .def_pickle(
              [](const c10::intrusive_ptr<LinearPackedParamsBase>& params)
                  -> SerializationType { // __getstate__
                at::Tensor weight;
                c10::optional<at::Tensor> bias;
                std::tie(weight, bias) = params->unpack();
                return std::make_tuple(std::move(weight), std::move(bias));
              },
              [](SerializationType state)
                  -> c10::intrusive_ptr<
                      LinearPackedParamsBase> { // __setstate__
                at::Tensor weight;
                c10::optional<at::Tensor> bias;
                weight = std::move(std::get<0>(state));
                bias = std::move(std::get<1>(state));

#ifdef USE_FBGEMM
                if (at::globalContext().qEngine() == at::QEngine::FBGEMM) {
                  if (weight.scalar_type() == at::kQInt8) {
                    return PackedLinearWeight::prepack(
                        std::move(weight), std::move(bias));
                  } else if (weight.scalar_type() == at::kFloat) {
                    // NB: fp16 weight is serialized as float
                    return PackedLinearWeightFp16::prepack(
                        std::move(weight), std::move(bias));
                  } else {
                    TORCH_CHECK(
                        false,
                        "Unsupported data type",
                        c10::toString(weight.scalar_type()),
                        " in serialized LinearPackedParams object!");
                  }
                }
#endif // USE_FBGEMM
#ifdef USE_PYTORCH_QNNPACK
                if (at::globalContext().qEngine() == at::QEngine::QNNPACK) {
                  TORCH_CHECK(
                      weight.scalar_type() == at::kQInt8,
                      "QNNPACK only supports INT8 bit width currently. Got ",
                      c10::toString(weight.scalar_type()));
                  return PackedLinearWeightsQnnp::prepack(
                      std::move(weight), std::move(bias));
                }
#endif // USE_PYTORCH_QNNPACK
                TORCH_CHECK(false, "Unknown qengine");
              });
  return register_linear_params;
}

namespace {

static auto conv2d_params = register_conv_params<2>();
static auto conv3d_params = register_conv_params<3>();
static auto linear_params = register_linear_params();

} // namespace<|MERGE_RESOLUTION|>--- conflicted
+++ resolved
@@ -14,14 +14,10 @@
 
 #include <torch/custom_class.h>
 
-<<<<<<< HEAD
-torch::jit::class_<LinearPackedParamsBase> register_linear_params();
-=======
 #include <ATen/native/quantized/cpu/packed_params.h>
 #include <ATen/native/quantized/cpu/qnnpack_utils.h>
 
 torch::class_<LinearPackedParamsBase> register_linear_params();
->>>>>>> 4b4184fc
 
 #ifdef USE_FBGEMM
 
@@ -216,21 +212,7 @@
 #endif // USE_FBGEMM
 
 template <int kSpatialDim = 2>
-<<<<<<< HEAD
-CAFFE2_API torch::jit::class_<ConvPackedParamsBase<kSpatialDim>> register_conv_params() {
-=======
 CAFFE2_API torch::class_<ConvPackedParamsBase<kSpatialDim>> register_conv_params() {
-  using SerializationType = std::tuple<
-    at::Tensor,
-    c10::optional<at::Tensor>,
-    // these are meant to be torch::List<int64_t> but
-    // it's not supported by onnx, so we'll use Tensor as
-    // a workaround
-    torch::List<at::Tensor>,
-    torch::List<at::Tensor>,
-    torch::List<at::Tensor>,
-    at::Tensor>;
->>>>>>> 4b4184fc
   static auto register_conv_params =
     torch::class_<ConvPackedParamsBase<kSpatialDim>>(
         "quantized", "Conv" + c10::to_string(kSpatialDim) + "dPackedParamsBase")
