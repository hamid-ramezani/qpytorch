--- conflicted
+++ resolved
@@ -163,7 +163,181 @@
   return std::tuple<Tensor, Tensor>(vals_, vecs_);
 }
 
-<<<<<<< HEAD
+/*
+  Computes the eigenvalues and eigenvectors of n-by-n matrix 'input'.
+  This is an in-place routine, content of 'input', 'values', 'vectors' is overwritten.
+  'infos' is an int Tensor containing error codes for each matrix in the batched input.
+  For more information see LAPACK's documentation for GEEV routine.
+*/
+template <typename scalar_t>
+void apply_linalg_eig(Tensor& values, Tensor& vectors, Tensor& input, Tensor& infos, bool compute_eigenvectors) {
+#ifndef USE_LAPACK
+  TORCH_CHECK(false, "Calling torch.linalg.eig on a CPU tensor requires compiling ",
+    "PyTorch with LAPACK. Please use PyTorch built with LAPACK support.");
+#else
+  using value_t = typename c10::scalar_value_type<scalar_t>::type;
+
+  char jobvr = compute_eigenvectors ? 'V' : 'N';
+  char jobvl = 'N';  // only right eigenvectors are computed
+  auto n = input.size(-1);
+  auto lda = std::max<int64_t>(1, n);
+  auto batch_size = batchCount(input);
+  auto input_matrix_stride = matrixStride(input);
+  auto values_stride = values.size(-1);
+  auto input_data = input.data_ptr<scalar_t>();
+  auto values_data = values.data_ptr<scalar_t>();
+  auto infos_data = infos.data_ptr<int>();
+  auto rvectors_data = compute_eigenvectors ? vectors.data_ptr<scalar_t>() : nullptr;
+  scalar_t* lvectors_data = nullptr;  // only right eigenvectors are computed
+  int64_t ldvr = compute_eigenvectors ? lda : 1;
+  int64_t ldvl = 1;
+
+  Tensor rwork;
+  value_t* rwork_data = nullptr;
+  if (input.is_complex()) {
+    ScalarType real_dtype = toValueType(input.scalar_type());
+    rwork = at::empty({lda * 2}, input.options().dtype(real_dtype));
+    rwork_data = rwork.data_ptr<value_t>();
+  }
+
+  // call lapackEig once to get the optimal size for work data
+  scalar_t work_query;
+  lapackEig<scalar_t, value_t>(jobvl, jobvr, n, input_data, lda, values_data,
+    lvectors_data, ldvl, rvectors_data, ldvr, &work_query, -1, rwork_data, &infos_data[0]);
+
+  int lwork = std::max<int>(1, static_cast<int>(real_impl<scalar_t, value_t>(work_query)));
+  Tensor work = at::empty({lwork}, input.dtype());
+  auto work_data = work.data_ptr<scalar_t>();
+
+  for (auto i = decltype(batch_size){0}; i < batch_size; i++) {
+    scalar_t* input_working_ptr = &input_data[i * input_matrix_stride];
+    scalar_t* values_working_ptr = &values_data[i * values_stride];
+    scalar_t* rvectors_working_ptr = compute_eigenvectors ? &rvectors_data[i * input_matrix_stride] : nullptr;
+    int* info_working_ptr = &infos_data[i];
+    lapackEig<scalar_t, value_t>(jobvl, jobvr, n, input_working_ptr, lda, values_working_ptr,
+      lvectors_data, ldvl, rvectors_working_ptr, ldvr, work_data, lwork, rwork_data, info_working_ptr);
+  }
+#endif
+}
+
+// This is a type dispatching helper function for 'apply_linalg_eig'
+void linalg_eig_kernel(Tensor& eigenvalues, Tensor& eigenvectors, Tensor& infos, const Tensor& input, bool compute_eigenvectors) {
+  // This function calculates the non-symmetric eigendecomposition in-place
+  // tensors should be in batched column major memory format
+  // the content of eigenvalues, eigenvectors and infos is overwritten by 'apply_linalg_eig'
+
+  // apply_linalg_eig modifies in-place provided input matrix, therefore we need a copy
+  Tensor input_working_copy = at::empty(input.transpose(-2, -1).sizes(), input.options());
+  input_working_copy.transpose_(-2, -1);  // make input_working_copy to have Fortran contiguous memory layout
+  input_working_copy.copy_(input);
+
+  AT_DISPATCH_FLOATING_AND_COMPLEX_TYPES(input.scalar_type(), "linalg_eig_out_cpu", [&]{
+    apply_linalg_eig<scalar_t>(eigenvalues, eigenvectors, input_working_copy, infos, compute_eigenvectors);
+  });
+}
+
+/*
+  Computes eigenvalues and eigenvectors of the input that is stored initially in 'vectors'.
+  The computation is done in-place: 'vectors' stores the input and will be overwritten,
+  'values' should be an allocated empty array.
+  'infos' is used to store information for possible checks for error.
+  'upper' controls the portion of input matrix to consider in computations
+  'compute_eigenvectors' controls whether eigenvectors should be computed.
+  This function doesn't do any error checks and it's assumed that every argument is valid.
+*/
+template <typename scalar_t>
+void apply_lapack_eigh(Tensor& values, Tensor& vectors, Tensor& infos, bool upper, bool compute_eigenvectors) {
+#ifndef USE_LAPACK
+  TORCH_CHECK(
+      false,
+      "Calling torch.linalg.eigh or eigvalsh on a CPU tensor requires compiling ",
+      "PyTorch with LAPACK. Please use PyTorch built with LAPACK support.");
+#else
+  using value_t = typename c10::scalar_value_type<scalar_t>::type;
+
+  char uplo = upper ? 'U' : 'L';
+  char jobz = compute_eigenvectors ? 'V' : 'N';
+
+  auto n = vectors.size(-1);
+  auto lda = std::max<int64_t>(1, n);
+  auto batch_size = batchCount(vectors);
+
+  auto vectors_stride = matrixStride(vectors);
+  auto values_stride = values.size(-1);
+
+  auto vectors_data = vectors.data_ptr<scalar_t>();
+  auto values_data = values.data_ptr<value_t>();
+  auto infos_data = infos.data_ptr<int>();
+
+  // Using 'int' instead of int32_t or int64_t is consistent with the current LAPACK interface
+  // It really should be changed in the future to something like lapack_int that depends on the specific LAPACK library that is linked
+  // or switch to supporting only 64-bit indexing by default.
+  int lwork = -1;
+  int lrwork = -1;
+  int liwork = -1;
+  scalar_t lwork_query;
+  value_t rwork_query;
+  int iwork_query;
+
+  // call lapackSyevd once to get the optimal size for work data
+  scalar_t work_query;
+  lapackSyevd<scalar_t, value_t>(jobz, uplo, n, vectors_data, lda, values_data,
+    &lwork_query, lwork, &rwork_query, lrwork, &iwork_query, liwork, infos_data);
+
+  lwork = std::max<int>(1, real_impl<scalar_t, value_t>(lwork_query));
+  Tensor work = at::empty({lwork}, vectors.options());
+  auto work_data = work.data_ptr<scalar_t>();
+
+  liwork = std::max<int>(1, iwork_query);
+  Tensor iwork = at::empty({liwork}, vectors.options().dtype(at::kInt));
+  auto iwork_data = iwork.data_ptr<int>();
+
+  Tensor rwork;
+  value_t* rwork_data = nullptr;
+  if (vectors.is_complex()) {
+    lrwork = std::max<int>(1, rwork_query);
+    rwork = at::empty({lrwork}, values.options());
+    rwork_data = rwork.data_ptr<value_t>();
+  }
+
+  // Now call lapackSyevd for each matrix in the batched input
+  for (const auto i : c10::irange(batch_size)) {
+    scalar_t* vectors_working_ptr = &vectors_data[i * vectors_stride];
+    value_t* values_working_ptr = &values_data[i * values_stride];
+    int* info_working_ptr = &infos_data[i];
+    lapackSyevd<scalar_t, value_t>(jobz, uplo, n, vectors_working_ptr, lda, values_working_ptr,
+      work_data, lwork, rwork_data, lrwork, iwork_data, liwork, info_working_ptr);
+    // The current behaviour for Linear Algebra functions to raise an error if something goes wrong
+    // or input doesn't satisfy some requirement
+    // therefore return early since further computations will be wasted anyway
+    if (*info_working_ptr != 0) {
+      return;
+    }
+  }
+#endif
+}
+
+// This is a type dispatching helper function for 'apply_lapack_eigh'
+void linalg_eigh_kernel(Tensor& eigenvalues, Tensor& eigenvectors, Tensor& infos, bool upper, bool compute_eigenvectors) {
+  // This function calculates the symmetric/hermitian eigendecomposition
+  // in-place tensors should be in batched column major memory format the
+  // content of eigenvalues, eigenvectors and infos is overwritten by
+  // 'apply_lapack_eigh'
+  AT_DISPATCH_FLOATING_AND_COMPLEX_TYPES(
+      eigenvectors.scalar_type(), "linalg_eigh_cpu", [&] {
+        apply_lapack_eigh<scalar_t>(
+            eigenvalues, eigenvectors, infos, upper, compute_eigenvectors);
+      });
+}
+
+// This is a type dispatching helper function for 'apply_orgqr'
+Tensor& orgqr_kernel_impl(Tensor& result, const Tensor& tau, Tensor& infos, int64_t n_columns) {
+  AT_DISPATCH_FLOATING_AND_COMPLEX_TYPES(result.scalar_type(), "orgqr_cpu", [&]{
+    apply_orgqr<scalar_t>(result, tau, infos, n_columns);
+  });
+  return result;
+}
+
 // we use `enum class LapackLstsqDriverType` as keys in an unordered_map.
 // Clang5 and Gcc5 do not support std::hash for enum classes, hence
 // we provide our own hash function.
@@ -344,181 +518,6 @@
   AT_DISPATCH_FLOATING_AND_COMPLEX_TYPES(a.scalar_type(), "linalg_lstsq_cpu", [&]{
     apply_lstsq<scalar_t>(a, b, rank, singular_values, infos, rcond, driver_type);
   });
-=======
-/*
-  Computes the eigenvalues and eigenvectors of n-by-n matrix 'input'.
-  This is an in-place routine, content of 'input', 'values', 'vectors' is overwritten.
-  'infos' is an int Tensor containing error codes for each matrix in the batched input.
-  For more information see LAPACK's documentation for GEEV routine.
-*/
-template <typename scalar_t>
-void apply_linalg_eig(Tensor& values, Tensor& vectors, Tensor& input, Tensor& infos, bool compute_eigenvectors) {
-#ifndef USE_LAPACK
-  TORCH_CHECK(false, "Calling torch.linalg.eig on a CPU tensor requires compiling ",
-    "PyTorch with LAPACK. Please use PyTorch built with LAPACK support.");
-#else
-  using value_t = typename c10::scalar_value_type<scalar_t>::type;
-
-  char jobvr = compute_eigenvectors ? 'V' : 'N';
-  char jobvl = 'N';  // only right eigenvectors are computed
-  auto n = input.size(-1);
-  auto lda = std::max<int64_t>(1, n);
-  auto batch_size = batchCount(input);
-  auto input_matrix_stride = matrixStride(input);
-  auto values_stride = values.size(-1);
-  auto input_data = input.data_ptr<scalar_t>();
-  auto values_data = values.data_ptr<scalar_t>();
-  auto infos_data = infos.data_ptr<int>();
-  auto rvectors_data = compute_eigenvectors ? vectors.data_ptr<scalar_t>() : nullptr;
-  scalar_t* lvectors_data = nullptr;  // only right eigenvectors are computed
-  int64_t ldvr = compute_eigenvectors ? lda : 1;
-  int64_t ldvl = 1;
-
-  Tensor rwork;
-  value_t* rwork_data = nullptr;
-  if (input.is_complex()) {
-    ScalarType real_dtype = toValueType(input.scalar_type());
-    rwork = at::empty({lda * 2}, input.options().dtype(real_dtype));
-    rwork_data = rwork.data_ptr<value_t>();
-  }
-
-  // call lapackEig once to get the optimal size for work data
-  scalar_t work_query;
-  lapackEig<scalar_t, value_t>(jobvl, jobvr, n, input_data, lda, values_data,
-    lvectors_data, ldvl, rvectors_data, ldvr, &work_query, -1, rwork_data, &infos_data[0]);
-
-  int lwork = std::max<int>(1, static_cast<int>(real_impl<scalar_t, value_t>(work_query)));
-  Tensor work = at::empty({lwork}, input.dtype());
-  auto work_data = work.data_ptr<scalar_t>();
-
-  for (auto i = decltype(batch_size){0}; i < batch_size; i++) {
-    scalar_t* input_working_ptr = &input_data[i * input_matrix_stride];
-    scalar_t* values_working_ptr = &values_data[i * values_stride];
-    scalar_t* rvectors_working_ptr = compute_eigenvectors ? &rvectors_data[i * input_matrix_stride] : nullptr;
-    int* info_working_ptr = &infos_data[i];
-    lapackEig<scalar_t, value_t>(jobvl, jobvr, n, input_working_ptr, lda, values_working_ptr,
-      lvectors_data, ldvl, rvectors_working_ptr, ldvr, work_data, lwork, rwork_data, info_working_ptr);
-  }
-#endif
-}
-
-// This is a type dispatching helper function for 'apply_linalg_eig'
-void linalg_eig_kernel(Tensor& eigenvalues, Tensor& eigenvectors, Tensor& infos, const Tensor& input, bool compute_eigenvectors) {
-  // This function calculates the non-symmetric eigendecomposition in-place
-  // tensors should be in batched column major memory format
-  // the content of eigenvalues, eigenvectors and infos is overwritten by 'apply_linalg_eig'
-
-  // apply_linalg_eig modifies in-place provided input matrix, therefore we need a copy
-  Tensor input_working_copy = at::empty(input.transpose(-2, -1).sizes(), input.options());
-  input_working_copy.transpose_(-2, -1);  // make input_working_copy to have Fortran contiguous memory layout
-  input_working_copy.copy_(input);
-
-  AT_DISPATCH_FLOATING_AND_COMPLEX_TYPES(input.scalar_type(), "linalg_eig_out_cpu", [&]{
-    apply_linalg_eig<scalar_t>(eigenvalues, eigenvectors, input_working_copy, infos, compute_eigenvectors);
-  });
-}
-
-/*
-  Computes eigenvalues and eigenvectors of the input that is stored initially in 'vectors'.
-  The computation is done in-place: 'vectors' stores the input and will be overwritten,
-  'values' should be an allocated empty array.
-  'infos' is used to store information for possible checks for error.
-  'upper' controls the portion of input matrix to consider in computations
-  'compute_eigenvectors' controls whether eigenvectors should be computed.
-  This function doesn't do any error checks and it's assumed that every argument is valid.
-*/
-template <typename scalar_t>
-void apply_lapack_eigh(Tensor& values, Tensor& vectors, Tensor& infos, bool upper, bool compute_eigenvectors) {
-#ifndef USE_LAPACK
-  TORCH_CHECK(
-      false,
-      "Calling torch.linalg.eigh or eigvalsh on a CPU tensor requires compiling ",
-      "PyTorch with LAPACK. Please use PyTorch built with LAPACK support.");
-#else
-  using value_t = typename c10::scalar_value_type<scalar_t>::type;
-
-  char uplo = upper ? 'U' : 'L';
-  char jobz = compute_eigenvectors ? 'V' : 'N';
-
-  auto n = vectors.size(-1);
-  auto lda = std::max<int64_t>(1, n);
-  auto batch_size = batchCount(vectors);
-
-  auto vectors_stride = matrixStride(vectors);
-  auto values_stride = values.size(-1);
-
-  auto vectors_data = vectors.data_ptr<scalar_t>();
-  auto values_data = values.data_ptr<value_t>();
-  auto infos_data = infos.data_ptr<int>();
-
-  // Using 'int' instead of int32_t or int64_t is consistent with the current LAPACK interface
-  // It really should be changed in the future to something like lapack_int that depends on the specific LAPACK library that is linked
-  // or switch to supporting only 64-bit indexing by default.
-  int lwork = -1;
-  int lrwork = -1;
-  int liwork = -1;
-  scalar_t lwork_query;
-  value_t rwork_query;
-  int iwork_query;
-
-  // call lapackSyevd once to get the optimal size for work data
-  scalar_t work_query;
-  lapackSyevd<scalar_t, value_t>(jobz, uplo, n, vectors_data, lda, values_data,
-    &lwork_query, lwork, &rwork_query, lrwork, &iwork_query, liwork, infos_data);
-
-  lwork = std::max<int>(1, real_impl<scalar_t, value_t>(lwork_query));
-  Tensor work = at::empty({lwork}, vectors.options());
-  auto work_data = work.data_ptr<scalar_t>();
-
-  liwork = std::max<int>(1, iwork_query);
-  Tensor iwork = at::empty({liwork}, vectors.options().dtype(at::kInt));
-  auto iwork_data = iwork.data_ptr<int>();
-
-  Tensor rwork;
-  value_t* rwork_data = nullptr;
-  if (vectors.is_complex()) {
-    lrwork = std::max<int>(1, rwork_query);
-    rwork = at::empty({lrwork}, values.options());
-    rwork_data = rwork.data_ptr<value_t>();
-  }
-
-  // Now call lapackSyevd for each matrix in the batched input
-  for (const auto i : c10::irange(batch_size)) {
-    scalar_t* vectors_working_ptr = &vectors_data[i * vectors_stride];
-    value_t* values_working_ptr = &values_data[i * values_stride];
-    int* info_working_ptr = &infos_data[i];
-    lapackSyevd<scalar_t, value_t>(jobz, uplo, n, vectors_working_ptr, lda, values_working_ptr,
-      work_data, lwork, rwork_data, lrwork, iwork_data, liwork, info_working_ptr);
-    // The current behaviour for Linear Algebra functions to raise an error if something goes wrong
-    // or input doesn't satisfy some requirement
-    // therefore return early since further computations will be wasted anyway
-    if (*info_working_ptr != 0) {
-      return;
-    }
-  }
-#endif
-}
-
-// This is a type dispatching helper function for 'apply_lapack_eigh'
-void linalg_eigh_kernel(Tensor& eigenvalues, Tensor& eigenvectors, Tensor& infos, bool upper, bool compute_eigenvectors) {
-  // This function calculates the symmetric/hermitian eigendecomposition
-  // in-place tensors should be in batched column major memory format the
-  // content of eigenvalues, eigenvectors and infos is overwritten by
-  // 'apply_lapack_eigh'
-  AT_DISPATCH_FLOATING_AND_COMPLEX_TYPES(
-      eigenvectors.scalar_type(), "linalg_eigh_cpu", [&] {
-        apply_lapack_eigh<scalar_t>(
-            eigenvalues, eigenvectors, infos, upper, compute_eigenvectors);
-      });
->>>>>>> ad823888
-}
-
-// This is a type dispatching helper function for 'apply_orgqr'
-Tensor& orgqr_kernel_impl(Tensor& result, const Tensor& tau, Tensor& infos, int64_t n_columns) {
-  AT_DISPATCH_FLOATING_AND_COMPLEX_TYPES(result.scalar_type(), "orgqr_cpu", [&]{
-    apply_orgqr<scalar_t>(result, tau, infos, n_columns);
-  });
-  return result;
 }
 
 /*
@@ -589,27 +588,25 @@
 REGISTER_AVX2_DISPATCH(eig_stub, &eig_kernel_impl);
 REGISTER_VSX_DISPATCH(eig_stub, &eig_kernel_impl);
 
-<<<<<<< HEAD
+REGISTER_ARCH_DISPATCH(linalg_eig_stub, DEFAULT, &linalg_eig_kernel);
+REGISTER_AVX_DISPATCH(linalg_eig_stub, &linalg_eig_kernel);
+REGISTER_AVX2_DISPATCH(linalg_eig_stub, &linalg_eig_kernel);
+REGISTER_VSX_DISPATCH(linalg_eig_stub, &linalg_eig_kernel);
+
+REGISTER_ARCH_DISPATCH(linalg_eigh_stub, DEFAULT, &linalg_eigh_kernel);
+REGISTER_AVX_DISPATCH(linalg_eigh_stub, &linalg_eigh_kernel);
+REGISTER_AVX2_DISPATCH(linalg_eigh_stub, &linalg_eigh_kernel);
+REGISTER_VSX_DISPATCH(linalg_eigh_stub, &linalg_eigh_kernel);
+
+REGISTER_ARCH_DISPATCH(orgqr_stub, DEFAULT, &orgqr_kernel_impl);
+REGISTER_AVX_DISPATCH(orgqr_stub, &orgqr_kernel_impl);
+REGISTER_AVX2_DISPATCH(orgqr_stub, &orgqr_kernel_impl);
+REGISTER_VSX_DISPATCH(orgqr_stub, &orgqr_kernel_impl);
+
 REGISTER_ARCH_DISPATCH(lstsq_stub, DEFAULT, &lstsq_kernel);
 REGISTER_AVX_DISPATCH(lstsq_stub, &lstsq_kernel);
 REGISTER_AVX2_DISPATCH(lstsq_stub, &lstsq_kernel);
 REGISTER_VSX_DISPATCH(lstsq_stub, &lstsq_kernel);
-=======
-REGISTER_ARCH_DISPATCH(linalg_eig_stub, DEFAULT, &linalg_eig_kernel);
-REGISTER_AVX_DISPATCH(linalg_eig_stub, &linalg_eig_kernel);
-REGISTER_AVX2_DISPATCH(linalg_eig_stub, &linalg_eig_kernel);
-REGISTER_VSX_DISPATCH(linalg_eig_stub, &linalg_eig_kernel);
-
-REGISTER_ARCH_DISPATCH(linalg_eigh_stub, DEFAULT, &linalg_eigh_kernel);
-REGISTER_AVX_DISPATCH(linalg_eigh_stub, &linalg_eigh_kernel);
-REGISTER_AVX2_DISPATCH(linalg_eigh_stub, &linalg_eigh_kernel);
-REGISTER_VSX_DISPATCH(linalg_eigh_stub, &linalg_eigh_kernel);
->>>>>>> ad823888
-
-REGISTER_ARCH_DISPATCH(orgqr_stub, DEFAULT, &orgqr_kernel_impl);
-REGISTER_AVX_DISPATCH(orgqr_stub, &orgqr_kernel_impl);
-REGISTER_AVX2_DISPATCH(orgqr_stub, &orgqr_kernel_impl);
-REGISTER_VSX_DISPATCH(orgqr_stub, &orgqr_kernel_impl);
 
 REGISTER_ARCH_DISPATCH(triangular_solve_stub, DEFAULT, &triangular_solve_kernel);
 REGISTER_AVX_DISPATCH(triangular_solve_stub, &triangular_solve_kernel);
