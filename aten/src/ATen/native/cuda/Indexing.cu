#include <ATen/native/TensorAdvancedIndexing.h>
#include <ATen/native/IndexingUtils.h>

#include <ATen/ATen.h>
#include <ATen/NativeFunctions.h>
#include <ATen/ExpandUtils.h>
#include <ATen/MemoryOverlap.h>
#include <ATen/native/TensorIterator.h>
#include <ATen/native/cuda/Loops.cuh>
#include <ATen/native/Resize.h>
#include <ATen/AccumulateType.h>
#include <ATen/cuda/detail/IndexUtils.cuh>
#include <ATen/cuda/CUDAUtils.h>

#include <THC/THCDeviceUtils.cuh>
#include <THC/THCGeneral.h>
#include <THC/THCTensorSort.cuh>
#include <ATen/cuda/CUDAContext.h>
#include <THC/THCThrustAllocator.cuh>
#include <thrust/execution_policy.h>
#include <thrust/sort.h>
#include <THC/THCAtomics.cuh>


#include <c10/macros/Macros.h>

namespace {

template <typename scalar_t, int SZ>
__global__ void indexing_backward_kernel(
  int64_t* sorted_indices, int64_t* indices, scalar_t* grad_output, scalar_t* grad_weight,
  int64_t numel, int64_t stride, int64_t stride_before, int64_t outer_dim) {
//numel is total number of flattened indices, not expanded to dimensions that are not indexed.
//stride is the cumulative size of the not-indexed last dimensions
//stride_before is the stride of the dimension immediately preceding first indexed dimension
//if indexing starts from the 0th dimension, stride_before does not matter because blockIdx.z will be 0 in this case
//outer_dim is number of elements in the first unindexed dimensions
  using accscalar_t = at::acc_type<scalar_t, true>;

  // Each warp is responsible for an input into the LookupTable.
  // If the preceding input has the same destination index as this input, then the warp
  // exits immediately. The warp also processes subsequent inputs with the
  // same value.
  //
  // Input Warp
  // 1     <warp 1>
  // 1     <warp 1> (<warp 2> exits without doing any work)
  // 5     <warp 3>
  // 8     <warp 4>

  // Number of values processed by each thread (grain size)
  for (int64_t z = blockIdx.z; z < outer_dim; z += gridDim.z){
    int64_t idx = blockIdx.x * blockDim.y + threadIdx.y;
    if (idx < numel
        && (idx == 0 || sorted_indices[idx] != sorted_indices[idx - 1])){
      do {
        int64_t start_feature = threadIdx.x + blockIdx.y * blockDim.x * SZ;
        const int64_t weight_row = ((int64_t) sorted_indices[idx]) * stride + z * stride_before;
        const int64_t grad_row = ((int64_t) indices[idx]) * stride + z * numel * stride;
        const accscalar_t scale = (accscalar_t)1.0;

        accscalar_t gradient[SZ];
        accscalar_t weight[SZ];

        while (start_feature < stride) {
          #pragma unroll
          for (int ii = 0; ii < SZ; ii++) {
            int64_t feature_dim = start_feature + ii * C10_WARP_SIZE;
            if (feature_dim < stride) {
              gradient[ii] = static_cast<accscalar_t>(grad_output[grad_row + feature_dim]);
              weight[ii] = static_cast<accscalar_t>(grad_weight[weight_row + feature_dim]);
            }
          }

          #pragma unroll
          for (int ii = 0; ii < SZ; ii++) {
            weight[ii] += gradient[ii] * scale;
          }

          #pragma unroll
          for (int ii = 0; ii < SZ; ii++) {
            int64_t feature_dim = start_feature + ii * C10_WARP_SIZE;
            if (feature_dim < stride) {
                grad_weight[weight_row + feature_dim] = static_cast<scalar_t>(weight[ii]);
            }
          }
          start_feature += gridDim.y * blockDim.x * SZ;
        }

        idx++;
      } while (idx < numel && sorted_indices[idx] == sorted_indices[idx - 1]);
    }
  }
}


}


namespace at { namespace native {

static Tensor wrapIndexOnce(const Tensor & index, int64_t dim, int64_t dim_size, bool check_range=true) {
//we don't need to check range in backward - if there were out of bounds indices forward should already have errored out
  if (index.numel() != 0 && check_range) {
    auto max_idx = index.max().item<int64_t>();
    auto min_idx = index.min().item<int64_t>();
    if (max_idx >= dim_size) {
      TORCH_CHECK_INDEX(false, "index ", max_idx, " is out of bounds for dimension ", dim, " with size ", dim_size);
    }
    if (min_idx < -dim_size) {
      TORCH_CHECK_INDEX(false, "index ", min_idx, " is out of bounds for dimension ", dim, " with size ", dim_size);
    }
  }
  return index.remainder(dim_size);
}

static std::vector<int64_t> computeLinearStride(const Tensor & tensor) {
  // computes the stride as if tensor were contiguous
  auto sizes = tensor.sizes();
  std::vector<int64_t> stride(tensor.dim());
  stride[tensor.dim() - 1] = 1;
  std::partial_sum(sizes.rbegin(), sizes.rend() - 1, stride.rbegin() + 1, std::multiplies<int64_t>());
  return stride;
}

static std::tuple<Tensor, int64_t, int64_t, int64_t>
computeLinearIndex(const Tensor & src, TensorList indices, bool check_range) {
  auto strides = computeLinearStride(src);
  const auto& device = src.options().device();

  // Compute the linear index by multiplying the indexing tensors by the
  // stride and summing them. All the indexing tensors have the same shape at
  // this point. We also compute the number of dimensions before and after that
  // are not being index.
  Tensor linearIndex;
  int64_t emptyBefore = 0, emptyAfter = 0, nElemBefore = 1, nElemAfter = 1, strideBefore =0;
  for (auto i = decltype(src.dim()){0}; i < src.dim(); i++) {
    if (indices[i].defined()) {
      // Cast index to the longType matching src's device
      // This allows us to support ie indexing a cuda tensor with a cpu tensor
      Tensor index = (wrapIndexOnce(indices[i], i, src.size(i), check_range) * strides[i]).to(device);
      if (linearIndex.defined()) {
        linearIndex += index;
      } else {
        linearIndex = index;
        if (i>0) {
           strideBefore = src.stride(i-1); // stride after undefined dimensions
        }
      }
    } else if (linearIndex.defined()) {
      emptyAfter++;
      nElemAfter *= src.size(i);
    } else {
      emptyBefore++;
      nElemBefore *= src.size(i);
    }
  }

  return std::make_tuple(std::move(linearIndex), nElemBefore, strideBefore, nElemAfter);
}


static std::tuple<Tensor, Tensor, int64_t, int64_t, int64_t, std::vector<int64_t>> makeLinearIndex(Tensor self, const c10::List<c10::optional<at::Tensor>>& orig, bool check_range) {
  checkIndexTensorTypes(orig);
  // first expand BoolTensor (masks) or ByteTensor (masks) into 1 or more LongTensors
  auto indices = expandTensors(self, orig);
  // next broadcast all index tensors together
  indices = expand_outplace(indices);
  // add missing null Tensors so that it matches self.dim()
  while (indices.size() < (size_t)self.dim()) {
    indices.emplace_back();
  }
  // if the non-null indices are not all adjacent, transpose self and indices
  // together so that they're adjacent at the front
  std::vector<int64_t> inversePerm;
  if (!hasContiguousSubspace(indices)) {
    std::tie(self, indices, inversePerm) = transposeToFrontAndInvPerm(self, indices);
  }
  int64_t nElemBefore, strideBefore, nElemAfter;
  Tensor linearIndex;
  std::tie(linearIndex, nElemBefore, strideBefore, nElemAfter) = computeLinearIndex(self, indices, check_range);
  return std::make_tuple(linearIndex, self, nElemBefore, strideBefore, nElemAfter, inversePerm);
}


namespace {
void index_put_accum_kernel(Tensor & self, const c10::List<c10::optional<Tensor>>& indices, const Tensor & value, bool unsafe) {
  if (indices.size() > (size_t)self.dim()) {
    TORCH_CHECK_INDEX(false, "too many indices for tensor of dimension ", self.dim(), " (got ", indices.size(), ")");
  }
  auto value_ = value.contiguous();
  Tensor linearIndex, expandedValue, src;
  int64_t nElemBefore, strideBefore, sliceSize;
  std::vector<int64_t> inversePerm;
  std::tie(linearIndex, src, nElemBefore, strideBefore, sliceSize, inversePerm) = makeLinearIndex(self, indices, !unsafe);
  int64_t num_indices = linearIndex.numel();
  if (num_indices > 0 && sliceSize > 0) {
      const bool permuted = !src.is_contiguous();
      auto src_ = permuted ? src.contiguous() : src;
      linearIndex = linearIndex.reshape(-1);
      auto sorted_indices = at::empty_like(linearIndex, LEGACY_CONTIGUOUS_MEMORY_FORMAT);
      auto orig_indices = at::empty_like(linearIndex, LEGACY_CONTIGUOUS_MEMORY_FORMAT);
      using device_ptr = thrust::device_ptr<int64_t>;
      const cudaStream_t stream = at::cuda::getCurrentCUDAStream();

      linearIndex.divide_(sliceSize, "trunc");
      {
      sorted_indices.copy_(linearIndex);
      auto allocator = THCThrustAllocator(globalContext().lazyInitCUDA());
      auto policy = thrust::cuda::par(allocator).on(stream);

      // Fill sortedOrigIndices with sequential indices
      const auto count_iter = thrust::counting_iterator<int64_t>(0);
      auto orig_data = device_ptr(orig_indices.data_ptr<int64_t>());
      thrust::copy(policy, count_iter, count_iter + num_indices, orig_data);

      // Sort the inputs into sorted with the corresponding indices; we
      // don't need a stable or multidimensional sort, so just use Thrust
      // directly
      // Sort; a stable sort is not required
      // NB - not passing comparator causes thrust to use radix sort, and it hurts perf A LOT, at least for medium (few K) sized indices
      auto sorted_data = device_ptr(sorted_indices.data_ptr<int64_t>());
      thrust::sort_by_key(policy, sorted_data, sorted_data + num_indices, orig_data, ThrustLTOp<int64_t>());
      }
      TORCH_INTERNAL_ASSERT(linearIndex.numel()*sliceSize*nElemBefore == value.numel(), "number of flattened indices did not match number of elements in the value tensor", linearIndex.numel()*sliceSize*nElemBefore, value.numel());
      const int UNROLL = 4;
      const int indices_per_block = 4;
      dim3 grid(THCCeilDiv(num_indices, (int64_t) indices_per_block),
           std::min<int>(at::cuda::getCurrentDeviceProperties()->maxGridSize[1], THCCeilDiv(sliceSize, (int64_t) (C10_WARP_SIZE*UNROLL))),
           std::min(std::max<int>(1,nElemBefore), at::cuda::getCurrentDeviceProperties()->maxGridSize[2]));
      dim3 block(C10_WARP_SIZE, indices_per_block);

      AT_DISPATCH_ALL_TYPES_AND_COMPLEX_AND3(at::ScalarType::Half, at::ScalarType::Bool, at::ScalarType::BFloat16,
      value_.scalar_type(), "indexing_backward", [&] {
        indexing_backward_kernel<scalar_t, UNROLL><<<grid, block, 0, stream>>>(
          sorted_indices.data_ptr<int64_t>(),
          orig_indices.data_ptr<int64_t>(),
          value_.data_ptr<scalar_t>(),
          src_.data_ptr<scalar_t>(),
          num_indices,
          sliceSize,
          strideBefore,
          nElemBefore);
        C10_CUDA_KERNEL_LAUNCH_CHECK();
      });

      if (permuted)
          self.copy_(src_.permute(inversePerm));
  }
}

REGISTER_CUDA_DISPATCH(index_put_accum_stub, &index_put_accum_kernel);
} //anonymous


// Check tensor dimensions for index operations, and return the slice size.
static ptrdiff_t getSliceSize(const Tensor & dst,
                              int dim,
                              const Tensor & index,
                              const Tensor & src)
{
  int dstDims = dst.dim();
  int srcDims = src.dim();

  TORCH_CHECK(index.dim() <= 1, "Index must be vector or scalar");

  ptrdiff_t dstSliceSize = 1;
  TORCH_CHECK(dim >= 0 && dim < dstDims, "Indexing dim ", dim, " is out of bounds");
  for (int d = 0; d < dstDims; d++) {
    if (d != dim) {
      dstSliceSize *= dst.size(d);
    }
  }

  TORCH_CHECK(dim < srcDims, "Indexing dim ", dim, " is out of bounds");
  TORCH_CHECK(index.numel() == src.size(dim),
             "length of src.size[dim] is not equal to length of indices");

  ptrdiff_t srcSliceSize = 1;
  bool mismatch = false;

  if (dstDims != srcDims) mismatch = true;

  for (int d = 0; d < srcDims; d++) {
    if (d != dim) {
      srcSliceSize *= src.size(d);
      if (!mismatch && dst.size(d) != src.size(d)) mismatch = true;
    }
  }

  TORCH_CHECK(dstSliceSize == srcSliceSize,
             "Source/destination tensor have different slice sizes (%ld vs %ld)",
             dstSliceSize, srcSliceSize);

  if (mismatch) {
    TORCH_WARN_ONCE(
        "Warning: source/destination slices have same size but different "
        "shape for an index operation.  This behavior is deprecated.\n");
  }

  return dstSliceSize;
}

// We prefer this kernel to avoid reloading index points if the number
// of indices is a small number.
// This kernel in fact works for all choices of problem size, but if
// the number of indices chosen is large, then the
// indexAddLargeIndex kernel is a better choice to increase
// parallelism.
template <typename T, typename IndicesType, typename IndexType, int DstDim, int SrcDim, int IdxDim>
__global__ void indexAddSmallIndex(cuda::detail::TensorInfo<T, IndexType> dst,
                                   cuda::detail::TensorInfo<T, IndexType> src,
                                   cuda::detail::TensorInfo<IndicesType, IndexType> indices,
                                   int dstAddDim,
                                   int srcAddDim,
                                   IndexType innerSize,
                                   int64_t dstAddDimSize,
                                   T alpha) {
  // In order to avoid reloading the index that we are copying, load
  // it once to handle all of the points that are being selected, so
  // it can be reused as much as possible. This kernel is chosen when
  // this is a good choice (small number of chosen indices), since
  // re-accessing indices in addition to src elements can be slow.
  for (IndexType srcIndex = 0; srcIndex < indices.sizes[0]; ++srcIndex) {
    // Lua indices begin at 1
    IndexType dstIndex =
        indices.data[cuda::detail::IndexToOffset<IndicesType, IndexType, IdxDim>::get(srcIndex, indices)];
    CUDA_KERNEL_ASSERT(dstIndex < dstAddDimSize);

    // We stride over the output ignoring the indexed dimension
    // (innerSize), whose offset calculation is handled differently
    for (IndexType linearIndex = blockIdx.x * blockDim.x + threadIdx.x;
         linearIndex < innerSize;
         linearIndex += gridDim.x * blockDim.x) {
      IndexType dstOffset =
          cuda::detail::IndexToOffset<T, IndexType, DstDim>::get(linearIndex, dst);
      dstOffset += dstIndex * dst.strides[dstAddDim];

      IndexType srcOffset =
          cuda::detail::IndexToOffset<T, IndexType, SrcDim>::get(linearIndex, src);
      srcOffset += srcIndex * src.strides[srcAddDim];

      gpuAtomicAdd(&dst.data[dstOffset], src.data[srcOffset] * alpha);
    }
  }
}

// We prefer this kernel to balance parallelism across index points,
// if there are a large number of indices.
// This kernel in fact works for all choices of problem size, but if
// the number of indices chosen is small, then the
// indexAddSmallIndex kernel is a better choice to reduce memory
// accesses.
template <typename T, typename IndicesType, typename IndexType, int DstDim, int SrcDim, int IdxDim,
          bool IndexIsMajor>
__global__ void indexAddLargeIndex(cuda::detail::TensorInfo<T, IndexType> dst,
                                   cuda::detail::TensorInfo<T, IndexType> src,
                                   cuda::detail::TensorInfo<IndicesType, IndexType> indices,
                                   int dstAddDim,
                                   int srcAddDim,
                                   IndexType totalSize,
                                   IndexType innerSize,
                                   int64_t dstAddDimSize,
                                   T alpha) {
  // We stride over the output including the indexed dimension
  // (totalSize), and calculate the destination index point based on that
  for (IndexType linearIndex = blockIdx.x * blockDim.x + threadIdx.x;
       linearIndex < totalSize;
       linearIndex += gridDim.x * blockDim.x) {
    IndexType srcIndex, elementInSlice;
    if (IndexIsMajor) {
      srcIndex = linearIndex / innerSize;
      elementInSlice = linearIndex % innerSize;
    }
    else {
      elementInSlice = linearIndex / innerSize;
      srcIndex = linearIndex % innerSize;
    }

    // Lua indices begin at 1
    IndexType dstIndex =
        indices.data[cuda::detail::IndexToOffset<IndicesType, IndexType, IdxDim>::get(srcIndex, indices)];
    CUDA_KERNEL_ASSERT(dstIndex < dstAddDimSize);

    IndexType dstOffset =
      cuda::detail::IndexToOffset<T, IndexType, DstDim>::get(elementInSlice, dst);
    dstOffset += dstIndex * dst.strides[dstAddDim];

    IndexType srcOffset =
      cuda::detail::IndexToOffset<T, IndexType, SrcDim>::get(elementInSlice, src);
    srcOffset += srcIndex * src.strides[srcAddDim];

    gpuAtomicAdd(&dst.data[dstOffset], src.data[srcOffset] * alpha);
  }
}

// Compare the stride between adjacent slices (sliceStride) with strides in the
// other dimensions (i.e., strides *inside* each slice).
//
// - Returns true if some dimension inside the slice has lower stride than
//   sliceStride.  The simplest example is a 2-D contiguous tensor with sliceDim
//   == 0 (that is, each slice is a row).
//
//   In this case, we choose the CUDA kernel that processes the data in
//   "index-major order".  For example, if thread count equals slice size, then
//   all threads process slice #0 in lockstep, and then slice #1, and so on.
//
// - Otherwise (i.e., sliceStride has the lowest value), this function returns
//   false.  The simplest example is a 2-D contiguous tensor with sliceDim == 1
//   (each slice is a column).
//
//   In this case, we choose the CUDA kernel that processes the data in
//   "elementInSlice-major order".  For example, each thread can process element
//   #0 of every slice, and then element #1 of every slice, and so on.
template <typename scalar_t>
bool indexShouldBeMajor(cuda::detail::TensorInfo<scalar_t, unsigned int> &info,
                                    int sliceDim)
{
  // The stride between adjacent slices (e.g., between element #0 of slice #100
  // and element #0 of slice #101).
  unsigned int sliceStride = info.strides[sliceDim];

  for (int i = 0; i < info.dims; ++i) {
    if (i != sliceDim && info.sizes[i] > 1 && info.strides[i] < sliceStride) {
      return true;
    }
  }

  return false;
}

Tensor& index_add_cuda_(Tensor & self, int64_t dim, const Tensor & index, const Tensor & source, const Scalar &alpha) {
  // See Note [Writing Nondeterministic Operations]
  // Nondeterministic because of atomicAdd usage
  globalContext().alertNotDeterministic("index_add_cuda_");
  dim = maybe_wrap_dim(dim, self.dim());

  TensorArg self_arg{self, "self", 1}, index_arg{index, "index", 3}, source_arg{source, "source", 4};
  checkAllSameGPU("index_add", {self_arg, index_arg, source_arg});

  TORCH_CHECK_INDEX(index.dim() <= 1, "index_add_(): Index is supposed to be a vector");
  TORCH_CHECK(index.scalar_type() == ScalarType::Long || index.scalar_type() == ScalarType::Int, "index_add_(): Expected dtype int32/int64 for index");
  TORCH_CHECK(self.scalar_type() == source.scalar_type(),
              "index_add_(): self and source must have the same scalar type");
  TORCH_CHECK(dim == 0 || dim < source.dim(),
              "index_add_(): Indexing dim ", dim, " is out of bounds of tensor");
  TORCH_CHECK(index.numel() == (source.dim() == 0 ? 1 : source.size(dim)),
              "index_add_(): Number of indices should be equal to self.size(dim)");

  at::assert_no_internal_overlap(self);
  at::assert_no_overlap(self, index);
  at::assert_no_overlap(self, source);

  // Scalars are treated as 1-d tensor
  Tensor self_ = (self.dim() == 0) ? self.view(1) : self;
  Tensor source_ = (source.dim() == 0) ? source.view(1) : source;

  TORCH_CHECK(self.dim() <= MAX_CUTORCH_DIMS, CUTORCH_DIM_WARNING);
  TORCH_CHECK(source.dim() <= MAX_CUTORCH_DIMS, CUTORCH_DIM_WARNING);
  TORCH_CHECK(index.dim() <= MAX_CUTORCH_DIMS, CUTORCH_DIM_WARNING);

  at::assert_no_internal_overlap(self);
  at::assert_no_partial_overlap(self, index);
  at::assert_no_partial_overlap(self, source);

  // The `source` is partitioned into two parts:
  // -the size of each slice we are indexing, which is the
  // total size of the tensor ignoring dimension `dim`;
  // -the number of index we are choosing, which is the total size
  // of the tensor `index`.
  ptrdiff_t sliceSize = getSliceSize(self_, dim, index, source_);
  ptrdiff_t sourceTotalSize = source.numel();
  int64_t selfAddDimSize = self_.size(dim);
  ptrdiff_t numIndex = index.numel();

  if (sliceSize == 0) {
    return self;
  }
  const cudaStream_t stream = at::cuda::getCurrentCUDAStream();
  bool indContig = index.is_contiguous();

  int mpc = at::cuda::getCurrentDeviceProperties()->multiProcessorCount;

#define SMALL_INDEX(TENSOR_TYPE, INDICES_TYPE, TYPE, SELF_DIM, SOURCE_DIM, IDX_DIM)  \
  indexAddSmallIndex<TENSOR_TYPE, INDICES_TYPE, TYPE, SELF_DIM, SOURCE_DIM, IDX_DIM> \
    <<<smallIndexGrid, smallIndexBlock, 0, stream>>>(                                \
      selfInfo, sourceInfo, indexInfo,                                               \
      selfAddDim, sourceAddDim, sliceSize, selfAddDimSize, alpha_value);             \
  C10_CUDA_KERNEL_LAUNCH_CHECK();

#define LARGE_INDEX(TENSOR_TYPE, INDICES_TYPE, TYPE,                        \
                    SELF_DIM, SOURCE_DIM, IDX_DIM, IDX_IS_MAJOR)            \
  indexAddLargeIndex<TENSOR_TYPE, INDICES_TYPE, TYPE,                       \
                     SELF_DIM, SOURCE_DIM, IDX_DIM, IDX_IS_MAJOR>           \
    <<<largeIndexGrid, largeIndexBlock, 0, stream>>>(                       \
      selfInfo, sourceInfo, indexInfo,                                      \
      selfAddDim, sourceAddDim, sourceTotalSize,                            \
      (IDX_IS_MAJOR) ? sliceSize : numIndex,                                \
      selfAddDimSize, alpha_value);                                         \
  C10_CUDA_KERNEL_LAUNCH_CHECK();

  dim3 smallIndexGrid(std::min(THCCeilDiv(sliceSize, (ptrdiff_t)128), (ptrdiff_t)(mpc * 8)));
  dim3 smallIndexBlock(std::min(sliceSize, (ptrdiff_t)128));

  dim3 largeIndexGrid(std::min(THCCeilDiv(sourceTotalSize, (ptrdiff_t)128), (ptrdiff_t)(mpc * 8)));
  dim3 largeIndexBlock(std::min(sourceTotalSize, (ptrdiff_t)128));

  if (cuda::detail::canUse32BitIndexMath(self) &&
      cuda::detail::canUse32BitIndexMath(source) &&
      cuda::detail::canUse32BitIndexMath(index)) {
    AT_DISPATCH_ALL_TYPES_AND_COMPLEX_AND3(at::ScalarType::Bool, at::ScalarType::Half, at::ScalarType::BFloat16, self.scalar_type(), "index_add", [&] {
      cuda::detail::TensorInfo<scalar_t, unsigned int> selfInfo =
          cuda::detail::getTensorInfo<scalar_t, unsigned int>(self_);
      int selfAddDim = selfInfo.collapseDims(dim);
      selfInfo.reduceDim(selfAddDim);
      auto alpha_value = alpha.to<scalar_t>();
      AT_DISPATCH_INDEX_TYPES(index.scalar_type(), "index_add_cuda_", [&] () {
        auto sourceInfo =
          cuda::detail::getTensorInfo<scalar_t, unsigned int>(source_);
        int sourceAddDim = sourceInfo.collapseDims(dim);
        sourceInfo.reduceDim(sourceAddDim);

        auto indexInfo =
        cuda::detail::getTensorInfo<index_t, unsigned int>(index);
        indexInfo.collapseDims();

        // A reasonable choice for when to have each thread iterate over
        // index to choose
        if (numIndex <= 16) {
          if (selfInfo.dims == 1 && sourceInfo.dims == 1 && indContig) {
            SMALL_INDEX(scalar_t, index_t, unsigned int, 1, 1, -2);
          } else if (selfInfo.dims == 2 && sourceInfo.dims == 2 && indContig) {
            SMALL_INDEX(scalar_t, index_t, unsigned int, 2, 2, -2);
          } else if (selfInfo.dims == 3 && sourceInfo.dims == 3 && indContig) {
            SMALL_INDEX(scalar_t, index_t, unsigned int, 3, 3, -2);
          } else {
            SMALL_INDEX(scalar_t, index_t, unsigned int, -1, -1, -1);
          }
        } else {
          bool indexIsMajor = indexShouldBeMajor(selfInfo, selfAddDim);

          if (selfInfo.dims == 1 && sourceInfo.dims == 1 && indContig) {
            LARGE_INDEX(scalar_t, index_t, unsigned int, 1, 1, -2, true);
          } else if (selfInfo.dims == 2 && sourceInfo.dims == 2 && indContig) {
            if (indexIsMajor) {
              LARGE_INDEX(scalar_t, index_t, unsigned int, 2, 2, -2, true);
            } else {
              LARGE_INDEX(scalar_t, index_t, unsigned int, 2, 2, -2, false);
            }
          } else if (selfInfo.dims == 3 && sourceInfo.dims == 3 && indContig) {
            if (indexIsMajor) {
              LARGE_INDEX(scalar_t, index_t, unsigned int, 3, 3, -2, true);
            } else {
              LARGE_INDEX(scalar_t, index_t, unsigned int, 3, 3, -2, false);
            }
          } else {
            LARGE_INDEX(scalar_t, index_t, unsigned int, -1, -1, -1, true);
          }
        }
      });
    });
  } else {
    AT_DISPATCH_ALL_TYPES_AND_COMPLEX_AND3(at::ScalarType::Bool, at::ScalarType::Half, at::ScalarType::BFloat16, self.scalar_type(), "index_add", [&] {
      cuda::detail::TensorInfo<scalar_t, uint64_t> selfInfo =
        cuda::detail::getTensorInfo<scalar_t, uint64_t>(self_);
      int selfAddDim = selfInfo.collapseDims(dim);
      selfInfo.reduceDim(selfAddDim);
      auto alpha_value = alpha.to<scalar_t>();

      cuda::detail::TensorInfo<scalar_t, uint64_t> sourceInfo =
        cuda::detail::getTensorInfo<scalar_t, uint64_t>(source_);
      int sourceAddDim = sourceInfo.collapseDims(dim);
      sourceInfo.reduceDim(sourceAddDim);

      AT_DISPATCH_INDEX_TYPES(index.scalar_type(), "index_add_cuda_", [&] () {
        cuda::detail::TensorInfo<index_t, uint64_t> indexInfo =
          cuda::detail::getTensorInfo<index_t, uint64_t>(index);
        indexInfo.collapseDims();

        LARGE_INDEX(scalar_t, index_t, uint64_t, -1, -1, -1, true);
      });
    });
  }

  return self;
#undef SMALL_INDEX
#undef LARGE_INDEX
}

namespace {
// We prefer this kernel to avoid reloading index points if the number
// of indices is a small number.
// This kernel in fact works for all choices of problem size, but if
// the number of indices chosen is large, then the
// indexSelectLargeIndex kernel is a better choice to increase
// parallelism.
template <typename T, typename IndicesType, typename IndexType, int DstDim, int SrcDim, int IdxDim>
__global__ void indexSelectSmallIndex(cuda::detail::TensorInfo<T, IndexType> dst,
                                      cuda::detail::TensorInfo<T, IndexType> src,
                                      cuda::detail::TensorInfo<IndicesType, IndexType> indices,
                                      int dstSelectDim,
                                      int srcSelectDim,
                                      IndexType innerSize,
                                      int64_t srcSelectDimSize) {
  // In order to avoid reloading the index that we are copying, load
  // it once to handle all of the points that are being selected, so
  // it can be reused as much as possible. This kernel is chosen when
  // this is a good choice (small number of chosen indices), since
  // re-accessing indices in addition to src elements can be slow.
  for (IndexType dstIndex = 0; dstIndex < indices.sizes[0]; ++dstIndex) {
    IndexType srcIndex =
      indices.data[cuda::detail::IndexToOffset<IndicesType, IndexType, IdxDim>::get(dstIndex, indices)];
    CUDA_KERNEL_ASSERT(srcIndex < srcSelectDimSize);

    // We stride over the output ignoring the indexed dimension
    // (innerSize), whose offset calculation is handled differently
    for (IndexType linearIndex = blockIdx.x * blockDim.x + threadIdx.x;
         linearIndex < innerSize;
         linearIndex += gridDim.x * blockDim.x) {
      IndexType dstOffset =
        cuda::detail::IndexToOffset<T, IndexType, DstDim>::get(linearIndex, dst);
      dstOffset += dstIndex * dst.strides[dstSelectDim];

      IndexType srcOffset =
        cuda::detail::IndexToOffset<T, IndexType, SrcDim>::get(linearIndex, src);
      srcOffset += srcIndex * src.strides[srcSelectDim];

      dst.data[dstOffset] = src.data[srcOffset];
    }
  }
}

// We prefer this kernel to balance parallelism across index points,
// if there are a large number of indices.
// This kernel in fact works for all choices of problem size, but if
// the number of indices chosen is small, then the
// indexSelectSmallIndex kernel is a better choice to reduce memory
// accesses.
template <typename T, typename IndicesType, typename IndexType, int DstDim, int SrcDim, int IdxDim,
          bool IndexIsMajor>
__global__ void indexSelectLargeIndex(cuda::detail::TensorInfo<T, IndexType> dst,
                                      cuda::detail::TensorInfo<T, IndexType> src,
                                      cuda::detail::TensorInfo<IndicesType, IndexType> indices,
                                      int dstSelectDim,
                                      int srcSelectDim,
                                      IndexType totalSize,
                                      IndexType innerSize,
                                      int64_t srcSelectDimSize) {
  // We stride over the output including the indexed dimension
  // (totalSize), and calculate the destination index point based on that
  for (IndexType linearIndex = blockIdx.x * blockDim.x + threadIdx.x;
       linearIndex < totalSize;
       linearIndex += gridDim.x * blockDim.x) {
    IndexType dstIndex, elementInSlice;
    if (IndexIsMajor) {
      dstIndex = linearIndex / innerSize;
      elementInSlice = linearIndex % innerSize;
    }
    else {
      elementInSlice = linearIndex / innerSize;
      dstIndex = linearIndex % innerSize;
    }

    IndexType srcIndex =
      indices.data[cuda::detail::IndexToOffset<IndicesType, IndexType, IdxDim>::get(dstIndex, indices)];
    CUDA_KERNEL_ASSERT(srcIndex < srcSelectDimSize);

    IndexType dstOffset =
      cuda::detail::IndexToOffset<T, IndexType, DstDim>::get(elementInSlice, dst);
    dstOffset += dstIndex * dst.strides[dstSelectDim];

    IndexType srcOffset =
      cuda::detail::IndexToOffset<T, IndexType, SrcDim>::get(elementInSlice, src);
    srcOffset += srcIndex * src.strides[srcSelectDim];

    dst.data[dstOffset] = src.data[srcOffset];
  }
}

namespace {

// When using a 0-dim scalar tensor, we need the legacy (THC) semantics of
// TensorInfo: Pretend that the scalar tensor is in fact a one-element vector.
template <typename T, typename IndexType>
cuda::detail::TensorInfo<T, IndexType>
tensorInfoLegacyIfScalar(cuda::detail::TensorInfo<T, IndexType> ti) {
  if (ti.dims == 0) {
    ti.dims = 1;
    ti.sizes[0] = 1;
    ti.strides[0] = 1;
  }
  return ti;
}

}

template<typename scalar_t>
void index_select_out_cuda_impl(Tensor& out, const Tensor& self, long dim,
                                const Tensor& index) {
  ptrdiff_t numIndices = index.numel();

  int selfDims = self.dim() == 0 ? 1 : self.dim();

  const cudaStream_t stream = at::cuda::getCurrentCUDAStream();

  TORCH_CHECK(index.dim() <= 1,
             "Index is supposed to be an empty tensor or a vector");
  TORCH_CHECK(dim < selfDims, "Indexing dim is out of bounds");

  std::vector<int64_t> newSize = self.sizes().vec();
  if (self.dim() > 0) {
    newSize[dim] = numIndices;
  }
  at::native::resize_output(out, newSize);

  ptrdiff_t outTotalSize = out.numel();
  if (outTotalSize == 0) {
    return;
  }

  bool indContig = index.is_contiguous();

  // The `self` is partitioned into two parts:
  // -the size of each slice we are indexing, which is the
  // total size of the tensor ignoring dimension `dim`;
  // -the number of indices we are choosing, which is the total size
  // of the tensor `indices`.
  int64_t selfSelectDimSize = self.dim() == 0 ? 1 : self.size(dim);
  ptrdiff_t sliceSize = outTotalSize / numIndices;

  int mpc = at::cuda::getCurrentDeviceProperties()->multiProcessorCount;

#define SMALL_INDEX(TENSOR_TYPE, INDICES_TYPE, TYPE, DST_DIM, SRC_DIM, IDX_DIM)         \
  indexSelectSmallIndex<TENSOR_TYPE, INDICES_TYPE, TYPE, DST_DIM, SRC_DIM, IDX_DIM>     \
    <<<smallIndexGrid, smallIndexBlock, 0, stream>>>(                                   \
      outInfo, selfInfo, indicesInfo,                                                   \
      outSelectDim, selfSelectDim, static_cast<TYPE>(sliceSize),                        \
      selfSelectDimSize);                                                               \
  C10_CUDA_KERNEL_LAUNCH_CHECK();

#define LARGE_INDEX(TENSOR_TYPE, INDICES_TYPE, TYPE,                           \
                    DST_DIM, SRC_DIM, IDX_DIM, IDX_IS_MAJOR)                   \
  indexSelectLargeIndex<TENSOR_TYPE, INDICES_TYPE, TYPE,                       \
                        DST_DIM, SRC_DIM, IDX_DIM, IDX_IS_MAJOR>               \
    <<<largeIndexGrid, largeIndexBlock, 0, stream>>>(                          \
      outInfo, selfInfo, indicesInfo,                                          \
      outSelectDim, selfSelectDim, static_cast<TYPE>(outTotalSize),            \
      static_cast<TYPE>((IDX_IS_MAJOR) ? sliceSize : numIndices),              \
      selfSelectDimSize);                                                      \
  C10_CUDA_KERNEL_LAUNCH_CHECK();

  dim3 smallIndexGrid(std::min(THCCeilDiv(sliceSize, (ptrdiff_t)128), (ptrdiff_t)(mpc * 8)));
  dim3 smallIndexBlock(std::min(sliceSize, (ptrdiff_t)128));

  dim3 largeIndexGrid(std::min(THCCeilDiv(outTotalSize, (ptrdiff_t)128), (ptrdiff_t)(mpc * 8)));
  dim3 largeIndexBlock(std::min(outTotalSize, (ptrdiff_t)128));
  if (cuda::detail::canUse32BitIndexMath(out) &&
      cuda::detail::canUse32BitIndexMath(self) &&
      cuda::detail::canUse32BitIndexMath(index)) {
    auto outInfo = tensorInfoLegacyIfScalar(cuda::detail::getTensorInfo<scalar_t, unsigned int>(out));
    int outSelectDim = outInfo.collapseDims(dim);
    outInfo.reduceDim(outSelectDim);

    auto  selfInfo = tensorInfoLegacyIfScalar(cuda::detail::getTensorInfo<scalar_t, unsigned int>(self));
    int selfSelectDim = selfInfo.collapseDims(dim);
    selfInfo.reduceDim(selfSelectDim);

    AT_DISPATCH_INDEX_TYPES(index.scalar_type(), "index_select_out_cuda_impl", [&] () {
      auto indicesInfo = tensorInfoLegacyIfScalar(cuda::detail::getTensorInfo<index_t, unsigned int>(index));
      indicesInfo.collapseDims();

      // A reasonable choice for when to have each thread iterate over
      // indices to choose
      if (numIndices <= 16) {
        if (outInfo.dims == 1 && selfInfo.dims == 1 && indContig) {
          SMALL_INDEX(scalar_t, index_t, unsigned int, 1, 1, -2);
        } else if (outInfo.dims == 2 && selfInfo.dims == 2 && indContig) {
          SMALL_INDEX(scalar_t, index_t, unsigned int, 2, 2, -2);
        } else if (outInfo.dims == 3 && selfInfo.dims == 3 && indContig) {
          SMALL_INDEX(scalar_t, index_t, unsigned int, 3, 3, -2);
        } else {
          SMALL_INDEX(scalar_t, index_t, unsigned int, -1, -1, -1);
        }
      } else {
        bool indexIsMajor = indexShouldBeMajor(outInfo, outSelectDim);

        if (outInfo.dims == 1 && selfInfo.dims == 1 && indContig) {
          LARGE_INDEX(scalar_t, index_t, unsigned int, 1, 1, -2, true);
        } else if (outInfo.dims == 2 && selfInfo.dims == 2 && indContig) {
          if (indexIsMajor) {
            LARGE_INDEX(scalar_t, index_t, unsigned int, 2, 2, -2, true);
          } else {
            LARGE_INDEX(scalar_t, index_t, unsigned int, 2, 2, -2, false);
          }
        } else if (outInfo.dims == 3 && selfInfo.dims == 3 && indContig) {
          if (indexIsMajor) {
            LARGE_INDEX(scalar_t, index_t, unsigned int, 3, 3, -2, true);
          } else {
            LARGE_INDEX(scalar_t, index_t, unsigned int, 3, 3, -2, false);
          }
        } else {
          LARGE_INDEX(scalar_t, index_t, unsigned int, -1, -1, -1, true);
        }
      }
    });
  } else {
    auto outInfo = tensorInfoLegacyIfScalar(cuda::detail::getTensorInfo<scalar_t, uint64_t>(out));
    int outSelectDim = outInfo.collapseDims(dim);
    outInfo.reduceDim(outSelectDim);

    auto selfInfo = tensorInfoLegacyIfScalar(cuda::detail::getTensorInfo<scalar_t, uint64_t>(self));
    int selfSelectDim = selfInfo.collapseDims(dim);
    selfInfo.reduceDim(selfSelectDim);
    AT_DISPATCH_INDEX_TYPES(index.scalar_type(), "index_select_out_cuda_impl", [&] () {
      auto indicesInfo = tensorInfoLegacyIfScalar(cuda::detail::getTensorInfo<index_t, uint64_t>(index));
      indicesInfo.collapseDims();

      LARGE_INDEX(scalar_t, index_t, uint64_t, -1, -1, -1, true);
    });
  }
#undef SMALL_INDEX
#undef LARGE_INDEX
}
} // anonymous namespace

Tensor& index_select_out_cuda(const Tensor& self, int64_t dim,
                              const Tensor& index, Tensor& out) {
  static constexpr string_view DIM_WARNING =
    "Tensor too large or too many (> 25) dimensions";

  TORCH_CHECK(at::cuda::check_device({out, self, index}),
              "Input, output and indices must be on the current device");
  at::assert_no_internal_overlap(out);
  at::assert_no_overlap(out, self);
  at::assert_no_overlap(out, index);

  dim = at::maybe_wrap_dim(dim, self);
  TORCH_CHECK(self.dim() <= MAX_TENSORINFO_DIMS, DIM_WARNING);
  TORCH_CHECK(index.dim() <= MAX_TENSORINFO_DIMS, DIM_WARNING);

  AT_DISPATCH_ALL_TYPES_AND_COMPLEX_AND3(
      at::ScalarType::Half, at::ScalarType::Bool, at::ScalarType::BFloat16,
      out.scalar_type(), "index_select_cuda",
      [&] { index_select_out_cuda_impl<scalar_t>(out, self, dim, index); });

  return out;
}

Tensor index_select_cuda(const Tensor& self, int64_t dim, const Tensor& index) {
  Tensor out = at::empty({0}, self.options());
  at::native::index_select_out_cuda(self, dim, index, out);
  return out;
}

<<<<<<< HEAD
template<typename T>
struct NonZeroOp
{
    __host__ __device__ __forceinline__ bool operator()(const T& a) const {
      return (a!=T(0));
    }
};

template<typename scalar_t>
void nonzero_cuda_out_impl(const Tensor& self, Tensor& out){
  Tensor self_ = self.contiguous();
  int N = self_.numel();
  const cudaStream_t stream = at::cuda::getCurrentCUDAStream();
// compute number of nonzero elements
  size_t temp_storage_bytes=0;
  auto& allocator = *c10::cuda::CUDACachingAllocator::get();
  auto num_nonzeros = allocator.allocate(sizeof(int));
  cub::TransformInputIterator<bool, NonZeroOp<scalar_t>, scalar_t*> itr(self_.data_ptr<scalar_t>(), NonZeroOp<scalar_t>());
  cub::DeviceReduce::Sum(nullptr, temp_storage_bytes, itr, (int*)num_nonzeros.get(), N, stream);
  auto temp_storage = allocator.allocate(temp_storage_bytes);
  cub::DeviceReduce::Sum(temp_storage.get(), temp_storage_bytes, itr, (int*)num_nonzeros.get(), N, stream);
  int num_nonzeros_h;
  C10_CUDA_CHECK(cudaMemcpyAsync(&num_nonzeros_h, num_nonzeros.get(), sizeof(int), cudaMemcpyDeviceToHost, stream));
  //need to synchronize to make sure data is available on the host
  C10_CUDA_CHECK(cudaStreamSynchronize(stream));
  //expected output size is num_nonzeros x ndim
  //we are producing output with size {num_nonzeros, ndim} and strides {num_nonzeros, 1} (that is, transposed ndim x num_nonzeros output)
  //we are able to directly use passed output with this size and strides, and we can also (per contract)
  //resize passed output with incorrect sizes anyway we want.
  //However, out with correct sizes and incorrect strides will have to be copied to from the intermediate we've produced.
  bool need_to_copy = out.dim() == 2 && out.sizes()[0] == num_nonzeros_h && out.sizes()[1] == self.dim() && !out.t().is_contiguous();
  at::Tensor out_temp = need_to_copy ?
    at::native::empty_cuda({self.dim(), num_nonzeros_h}, optTypeMetaToScalarType(out.options().dtype_opt()),
                           out.options().layout_opt(), out.options().device_opt(), out.options().pinned_memory_opt()) :
    out.resize_({self.dim(), num_nonzeros_h});
  //Scalars are expected to produce output of size (1,0), so we can't write to it
  if (self.dim() > 0) {
    cub::CountingInputIterator<int64_t> counting_itr(0);
    temp_storage_bytes = 0;
    cub::DeviceSelect::Flagged(nullptr, temp_storage_bytes, counting_itr, itr,
      out_temp.data_ptr<int64_t>(), (int*)num_nonzeros.get(), N, stream);
    temp_storage = allocator.allocate(temp_storage_bytes);
    cub::DeviceSelect::Flagged(temp_storage.get(), temp_storage_bytes, counting_itr, itr,
      out_temp.data_ptr<int64_t>(), (int*)num_nonzeros.get(), N, stream);
    if (num_nonzeros_h > 0 && self.dim() > 1){
        int64_t div = 1;
        auto thrust_allocator = THCThrustAllocator(globalContext().lazyInitCUDA());
        for (int dim = self.dim()-1; dim >= 0; dim--){
            int64_t dim_size = self.sizes()[dim];
            thrust::transform(
              thrust::cuda::par(thrust_allocator).on(stream),
              thrust::device_ptr<int64_t>(out_temp.data_ptr<int64_t>()),
              thrust::device_ptr<int64_t>(out_temp.data_ptr<int64_t>()) + num_nonzeros_h,
              thrust::device_ptr<int64_t>(out_temp.data_ptr<int64_t>()) + num_nonzeros_h * dim,
              [=] C10_HOST_DEVICE (const int64_t val) {return (val/div) % dim_size;}
            );
            div *= dim_size;
        }
    }
  }
  if (need_to_copy) {
    out.copy_(out_temp.t());
  } else {
    //transpose out so it is correct size
    Tensor out_ = out_temp.t();
    out.set_(out_);
  }
}

Tensor& nonzero_out_cuda(Tensor& out, const Tensor& self){
  TORCH_CHECK(self.numel() < std::numeric_limits<int>::max(), "nonzero is not supported for tensors with more than INT_MAX elements, \
  file a support request");
  TORCH_CHECK(out.dtype() == at::kLong, "Expected object of scalar type ", at::kLong, " as out, but got ", out.dtype());
  TORCH_CHECK(self.device() == out.device(), "expected self and out to be on the same device, but got out on ",
  out.device(), " and self on ", self.device());
  AT_DISPATCH_ALL_TYPES_AND_COMPLEX_AND3(at::ScalarType::Bool, at::ScalarType::BFloat16, at::ScalarType::Half,
    self.scalar_type(), "nonzero_cuda",
    [&] {nonzero_cuda_out_impl<scalar_t>(self, out);});
  return out;
}

Tensor nonzero_cuda(const Tensor& self){
  Tensor out = at::native::empty_cuda({0}, kLong, self.options().layout_opt(), self.options().device_opt(), self.options().pinned_memory_opt());
  return nonzero_out_cuda(out, self);
}

=======
>>>>>>> 48ec26ef
namespace {

template <typename mask_t>
void masked_fill_kernel(TensorIterator& iter, const Scalar& value) {
  AT_DISPATCH_ALL_TYPES_AND_COMPLEX_AND3(
      kBool, kHalf, kBFloat16, iter.common_dtype(), "masked_fill_", [&]() {
        const auto value_ = value.to<scalar_t>();
        gpu_kernel(
            iter, [value_] GPU_LAMBDA(scalar_t self, mask_t mask) -> scalar_t {
              if (mask) {
                return value_;
              }
              return self;
            });
      });
}

} // anonymous namespace

Tensor & masked_fill__cuda(Tensor& self, const Tensor & mask, const Scalar& value) {
  TORCH_CHECK(self.device() == mask.device(), "expected self and mask to be on the same device, but got mask on ",
    mask.device(), " and self on ", self.device());
  TORCH_CHECK(mask.scalar_type() == kByte || mask.scalar_type() == kBool,
    "expected mask dtype to be Bool but got ", mask.scalar_type());
  auto maybe_outnames = namedinference::broadcast_to_outnames(self, mask, "masked_fill_");
  if (at::has_internal_overlap(self) == MemOverlap::YES) {
    TORCH_WARN(
      "Use of masked_fill_ on expanded tensors is deprecated. "
      "Please clone() the tensor before performing this operation. "
      "This also applies to advanced indexing e.g. tensor[mask] = scalar");
  }
  at::assert_no_partial_overlap(self, mask);

  Tensor b_mask;
  std::tie(b_mask) = expand_inplace(self, mask, "masked_fill_");

  auto iter = TensorIteratorConfig()
      .set_check_mem_overlap(false)
      .check_all_same_dtype(false)
      .resize_outputs(false)
      .add_output(self)
      .add_input(self)
      .add_input(b_mask)
      .build();

  if (b_mask.dtype() == at::ScalarType::Byte) {
    TORCH_WARN("masked_fill_ received a mask with dtype torch.uint8, this behavior is now deprecated," \
            "please use a mask with dtype torch.bool instead.");
    masked_fill_kernel<uint8_t>(iter, value);
  } else {
    masked_fill_kernel<bool>(iter, value);
  }
  namedinference::propagate_names_if_nonempty(self, maybe_outnames);
  return self;
}

Tensor & masked_fill__cuda(Tensor& self, const Tensor & mask, const Tensor & value) {
  TORCH_CHECK(value.dim() == 0, "masked_fill_ only supports a 0-dimensional value tensor, but got tensor "
      "with ", value.dim(), " dimension(s).");
  return masked_fill__cuda(self, mask, value.item());
}

} // native
} // at<|MERGE_RESOLUTION|>--- conflicted
+++ resolved
@@ -852,95 +852,6 @@
   return out;
 }
 
-<<<<<<< HEAD
-template<typename T>
-struct NonZeroOp
-{
-    __host__ __device__ __forceinline__ bool operator()(const T& a) const {
-      return (a!=T(0));
-    }
-};
-
-template<typename scalar_t>
-void nonzero_cuda_out_impl(const Tensor& self, Tensor& out){
-  Tensor self_ = self.contiguous();
-  int N = self_.numel();
-  const cudaStream_t stream = at::cuda::getCurrentCUDAStream();
-// compute number of nonzero elements
-  size_t temp_storage_bytes=0;
-  auto& allocator = *c10::cuda::CUDACachingAllocator::get();
-  auto num_nonzeros = allocator.allocate(sizeof(int));
-  cub::TransformInputIterator<bool, NonZeroOp<scalar_t>, scalar_t*> itr(self_.data_ptr<scalar_t>(), NonZeroOp<scalar_t>());
-  cub::DeviceReduce::Sum(nullptr, temp_storage_bytes, itr, (int*)num_nonzeros.get(), N, stream);
-  auto temp_storage = allocator.allocate(temp_storage_bytes);
-  cub::DeviceReduce::Sum(temp_storage.get(), temp_storage_bytes, itr, (int*)num_nonzeros.get(), N, stream);
-  int num_nonzeros_h;
-  C10_CUDA_CHECK(cudaMemcpyAsync(&num_nonzeros_h, num_nonzeros.get(), sizeof(int), cudaMemcpyDeviceToHost, stream));
-  //need to synchronize to make sure data is available on the host
-  C10_CUDA_CHECK(cudaStreamSynchronize(stream));
-  //expected output size is num_nonzeros x ndim
-  //we are producing output with size {num_nonzeros, ndim} and strides {num_nonzeros, 1} (that is, transposed ndim x num_nonzeros output)
-  //we are able to directly use passed output with this size and strides, and we can also (per contract)
-  //resize passed output with incorrect sizes anyway we want.
-  //However, out with correct sizes and incorrect strides will have to be copied to from the intermediate we've produced.
-  bool need_to_copy = out.dim() == 2 && out.sizes()[0] == num_nonzeros_h && out.sizes()[1] == self.dim() && !out.t().is_contiguous();
-  at::Tensor out_temp = need_to_copy ?
-    at::native::empty_cuda({self.dim(), num_nonzeros_h}, optTypeMetaToScalarType(out.options().dtype_opt()),
-                           out.options().layout_opt(), out.options().device_opt(), out.options().pinned_memory_opt()) :
-    out.resize_({self.dim(), num_nonzeros_h});
-  //Scalars are expected to produce output of size (1,0), so we can't write to it
-  if (self.dim() > 0) {
-    cub::CountingInputIterator<int64_t> counting_itr(0);
-    temp_storage_bytes = 0;
-    cub::DeviceSelect::Flagged(nullptr, temp_storage_bytes, counting_itr, itr,
-      out_temp.data_ptr<int64_t>(), (int*)num_nonzeros.get(), N, stream);
-    temp_storage = allocator.allocate(temp_storage_bytes);
-    cub::DeviceSelect::Flagged(temp_storage.get(), temp_storage_bytes, counting_itr, itr,
-      out_temp.data_ptr<int64_t>(), (int*)num_nonzeros.get(), N, stream);
-    if (num_nonzeros_h > 0 && self.dim() > 1){
-        int64_t div = 1;
-        auto thrust_allocator = THCThrustAllocator(globalContext().lazyInitCUDA());
-        for (int dim = self.dim()-1; dim >= 0; dim--){
-            int64_t dim_size = self.sizes()[dim];
-            thrust::transform(
-              thrust::cuda::par(thrust_allocator).on(stream),
-              thrust::device_ptr<int64_t>(out_temp.data_ptr<int64_t>()),
-              thrust::device_ptr<int64_t>(out_temp.data_ptr<int64_t>()) + num_nonzeros_h,
-              thrust::device_ptr<int64_t>(out_temp.data_ptr<int64_t>()) + num_nonzeros_h * dim,
-              [=] C10_HOST_DEVICE (const int64_t val) {return (val/div) % dim_size;}
-            );
-            div *= dim_size;
-        }
-    }
-  }
-  if (need_to_copy) {
-    out.copy_(out_temp.t());
-  } else {
-    //transpose out so it is correct size
-    Tensor out_ = out_temp.t();
-    out.set_(out_);
-  }
-}
-
-Tensor& nonzero_out_cuda(Tensor& out, const Tensor& self){
-  TORCH_CHECK(self.numel() < std::numeric_limits<int>::max(), "nonzero is not supported for tensors with more than INT_MAX elements, \
-  file a support request");
-  TORCH_CHECK(out.dtype() == at::kLong, "Expected object of scalar type ", at::kLong, " as out, but got ", out.dtype());
-  TORCH_CHECK(self.device() == out.device(), "expected self and out to be on the same device, but got out on ",
-  out.device(), " and self on ", self.device());
-  AT_DISPATCH_ALL_TYPES_AND_COMPLEX_AND3(at::ScalarType::Bool, at::ScalarType::BFloat16, at::ScalarType::Half,
-    self.scalar_type(), "nonzero_cuda",
-    [&] {nonzero_cuda_out_impl<scalar_t>(self, out);});
-  return out;
-}
-
-Tensor nonzero_cuda(const Tensor& self){
-  Tensor out = at::native::empty_cuda({0}, kLong, self.options().layout_opt(), self.options().device_opt(), self.options().pinned_memory_opt());
-  return nonzero_out_cuda(out, self);
-}
-
-=======
->>>>>>> 48ec26ef
 namespace {
 
 template <typename mask_t>
