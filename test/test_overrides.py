--- conflicted
+++ resolved
@@ -792,17 +792,12 @@
         a.requires_grad = True
         b.requires_grad = True
 
-<<<<<<< HEAD
         # Run both here to make sure as much of the code path is used as possible
-        gradcheck(torch.add, (a, b), raise_exception=False, check_forward=True)
-        gradgradcheck(torch.add, (a, b), raise_exception=False, check_forward=True)
-
-        gradcheck(torch.add, (a, b), raise_exception=False)
-        gradgradcheck(torch.add, (a, b), raise_exception=False)
-=======
+        gradcheck(torch.add, (a, b), raise_exception=False, check_batched_grad=False, check_forward=True)
+        gradgradcheck(torch.add, (a, b), raise_exception=False, check_batched_grad=False, check_forward=True)
+
         gradcheck(torch.add, (a, b), raise_exception=False, check_batched_grad=False)
         gradgradcheck(torch.add, (a, b), raise_exception=False, check_batched_grad=False)
->>>>>>> 7b939d93
 
         total_used_attrs = a.used_attrs.union(b.used_attrs)
         total_used_calls = a.used_calls.union(b.used_calls)
